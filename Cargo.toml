--- conflicted
+++ resolved
@@ -37,12 +37,8 @@
 filetime = "0.2"
 futures = "0.3"
 futures-util = "0.3"
-<<<<<<< HEAD
-gossip-relay-picker = { git = "https://github.com/mikedilger/gossip-relay-picker", rev = "a1a81895641eb59c25792376b2efc7682b09c156" }
-=======
 gossip-relay-picker = { git = "https://github.com/mikedilger/gossip-relay-picker", rev = "67436e26cb61596b1ff459693f2fe5999854efe2" }
 heed = { git = "https://github.com/mikedilger/heed", rev = "b876c8fc6b256f081a3f3b94f06a08ffb44aa614" }
->>>>>>> 8bca4158
 hex = "0.4"
 http = "0.2"
 humansize = "2.1"
@@ -50,15 +46,9 @@
 kamadak-exif = "0.5"
 lazy_static = "1.4"
 linkify = "0.9"
-lmdb-rkv = "0.14"
-lmdb-rkv-sys = "0.11"
 memoize = "0.4"
 mime = "0.3"
-<<<<<<< HEAD
-nostr-types = { git = "https://github.com/mikedilger/nostr-types", rev = "099077afc81def588b8655f010a15d77baaff7ca", features = [ "speedy" ] }
-=======
 nostr-types = { git = "https://github.com/mikedilger/nostr-types", rev = "ab8abe371b42e6ed54372c7f97eb2c78cd8ce1c4", features = [ "speedy" ] }
->>>>>>> 8bca4158
 parking_lot = "0.12"
 qrcode = { git = "https://github.com/mikedilger/qrcode-rust", rev = "519b77b3efa3f84961169b47d3de08c5ddd86548" }
 rand = "0.8"
