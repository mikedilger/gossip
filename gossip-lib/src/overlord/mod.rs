--- conflicted
+++ resolved
@@ -717,8 +717,7 @@
                 annotation,
                 dm_channel,
             } => {
-                self.post(content, tags, in_reply_to, annotation, dm_channel)
-                    .await?;
+                self.post(content, tags, in_reply_to, annotation, dm_channel).await?;
             }
             ToOverlordMessage::PostAgain(event) => {
                 self.post_again(event).await?;
@@ -1833,14 +1832,9 @@
     pub async fn post(
         &mut self,
         content: String,
-<<<<<<< HEAD
         tags: Vec<Tag>,
         in_reply_to: Option<Id>,
-=======
-        mut tags: Vec<Tag>,
-        reply_to: Option<Id>,
         annotation: bool,
->>>>>>> b87f7638
         dm_channel: Option<DmChannel>,
     ) -> Result<(), Error> {
         let author = match GLOBALS.identity.public_key() {
@@ -1851,221 +1845,16 @@
             }
         };
 
-<<<<<<< HEAD
         // Prepare events for posting
         let mut prepared_events = match dm_channel {
             Some(channel) => {
                 if channel.can_use_nip17() {
-                    crate::post::prepare_post_nip17(author, content, tags, channel)?
-=======
-        let pre_event = match dm_channel {
-            Some(dmc) => {
-                if dmc.keys().len() > 1 {
-                    return Err((ErrorKind::GroupDmsNotYetSupported, file!(), line!()).into());
-                }
-
-                let recipient = if dmc.keys().is_empty() {
-                    public_key // must be to yourself
+                    crate::post::prepare_post_nip17(author, content, tags, channel, annotation)?
                 } else {
-                    dmc.keys()[0]
-                };
-
-                // On a DM, we ignore tags and reply_to
-                let enc_content = GLOBALS.identity.encrypt(
-                    &recipient,
-                    &content,
-                    ContentEncryptionAlgorithm::Nip04,
-                )?;
-
-                let mut tags = vec![Tag::new_pubkey(
-                    recipient, None, // FIXME
-                    None,
-                )];
-                if annotation {
-                    tags.push(Tag::new(&["annotation"]))
-                }
-
-                PreEvent {
-                    pubkey: public_key,
-                    created_at: Unixtime::now().unwrap(),
-                    kind: EventKind::EncryptedDirectMessage,
-                    tags,
-                    content: enc_content,
-                }
-            }
-            _ => {
-                if GLOBALS.storage.read_setting_set_client_tag() {
-                    tags.push(Tag::new(&["client", "gossip"]));
-                }
-
-                // Add Tags based on references in the content
-                //
-                // FIXME - this function takes a 'tags' variable. We may want to let
-                // the user determine which tags to keep and which to delete, so we
-                // should probably move this processing into the post editor instead.
-                // For now, I'm just trying to remove the old #[0] type substitutions
-                // and use the new NostrBech32 parsing.
-                for bech32 in NostrBech32::find_all_in_string(&content).iter() {
-                    match bech32 {
-                        NostrBech32::EventAddr(ea) => {
-                            add_addr_to_tags(&mut tags, ea, Some("mention".to_string())).await;
-                        }
-                        NostrBech32::EventPointer(ep) => {
-                            // NIP-10: "Those marked with "mention" denote a quoted or reposted event id."
-                            add_event_to_tags(&mut tags, ep.id, None, "mention").await;
-                        }
-                        NostrBech32::Id(id) => {
-                            // NIP-10: "Those marked with "mention" denote a quoted or reposted event id."
-                            add_event_to_tags(&mut tags, *id, None, "mention").await;
-                        }
-                        NostrBech32::Profile(prof) => {
-                            if dm_channel.is_none() {
-                                add_pubkey_to_tags(&mut tags, prof.pubkey).await;
-                            }
-                        }
-                        NostrBech32::Pubkey(pk) => {
-                            if dm_channel.is_none() {
-                                add_pubkey_to_tags(&mut tags, *pk).await;
-                            }
-                        }
-                        NostrBech32::Relay(_) => {
-                            // we don't need to add this to tags I don't think.
-                        }
-                    }
-                }
-
-                // Standardize nostr links (prepend 'nostr:' where missing)
-                // (This was a bad idea to do this late in the process, it breaks links that contain
-                //  nostr urls)
-                // content = NostrUrl::urlize(&content);
-
-                // Find and tag all hashtags
-                for capture in GLOBALS.hashtag_regex.captures_iter(&content) {
-                    tags.push(Tag::new_hashtag(capture[1][1..].to_string()));
-                }
-
-                if let Some(parent_id) = reply_to {
-                    // Get the event we are replying to
-                    let parent = match GLOBALS.storage.read_event(parent_id)? {
-                        Some(e) => e,
-                        None => return Err("Cannot find event we are replying to.".into()),
-                    };
-
-                    // Add a 'p' tag for the author we are replying to (except if it is our own key)
-                    if parent.pubkey != public_key {
-                        if dm_channel.is_none() {
-                            add_pubkey_to_tags(&mut tags, parent.pubkey).await;
-                        }
-                    }
-
-                    // Add all the 'p' tags from the note we are replying to (except our own)
-                    // FIXME: Should we avoid taging people who are muted?
-                    if dm_channel.is_none() {
-                        for tag in &parent.tags {
-                            if let Ok((pubkey, _, _)) = tag.parse_pubkey() {
-                                if pubkey != public_key {
-                                    add_pubkey_to_tags(&mut tags, pubkey).await;
-                                }
-                            }
-                        }
-                    }
-
-                    // Possibly add a tag to the 'root'
-                    let mut parent_is_root = true;
-                    match parent.replies_to_root() {
-                        Some(EventReference::Id {
-                            id: root,
-                            author: _,
-                            mut relays,
-                            marker: _,
-                        }) => {
-                            // Add an 'e' tag for the root
-                            add_event_to_tags(
-                                &mut tags,
-                                root,
-                                relays.pop().map(|u| u.to_unchecked_url()),
-                                "root",
-                            )
-                            .await;
-                            parent_is_root = false;
-                        }
-                        Some(EventReference::Addr(ea)) => {
-                            // Add an 'a' tag for the root
-                            add_addr_to_tags(&mut tags, &ea, Some("root".to_string())).await;
-                            parent_is_root = false;
-                        }
-                        None => {
-                            // double check in case replies_to_root() isn't sufficient
-                            // (it might be but this code doesn't hurt)
-                            let ancestor = parent.replies_to();
-                            if ancestor.is_none() {
-                                // parent is the root
-                                add_event_to_tags(&mut tags, parent_id, None, "root").await;
-                            } else {
-                                parent_is_root = false;
-                            }
-                        }
-                    }
-
-                    // Add 'reply tags
-                    let reply_marker = if parent_is_root { "root" } else { "reply" };
-                    add_event_to_tags(&mut tags, parent_id, None, reply_marker).await;
-                    if parent.kind.is_replaceable() {
-                        // Add an 'a' tag for the note we are replying to
-                        let d = parent.parameter().unwrap_or("".to_owned());
-                        add_addr_to_tags(
-                            &mut tags,
-                            &EventAddr {
-                                d,
-                                relays: vec![],
-                                kind: parent.kind,
-                                author: parent.pubkey,
-                            },
-                            Some(reply_marker.to_string()),
-                        )
-                        .await;
-                    }
-
-                    // Possibly propagate a subject tag
-                    for tag in &parent.tags {
-                        if let Ok(subject) = tag.parse_subject() {
-                            let mut subject = subject.to_owned();
-                            if !subject.starts_with("Re: ") {
-                                subject = format!("Re: {}", subject);
-                            }
-                            subject = subject.chars().take(80).collect();
-                            add_subject_to_tags_if_missing(&mut tags, subject);
-                        }
-                    }
-                }
-
-                if annotation {
-                    tags.push(Tag::new(&["annotation"]))
-                }
-
-                PreEvent {
-                    pubkey: public_key,
-                    created_at: Unixtime::now().unwrap(),
-                    kind: EventKind::TextNote,
-                    tags,
-                    content,
-                }
-            }
-        };
-
-        // Copy the tagged pubkeys for determine which relays to send to
-        let mut tagged_pubkeys: Vec<PublicKey> = pre_event
-            .tags
-            .iter()
-            .filter_map(|t| {
-                if let Ok((pubkey, _, _)) = t.parse_pubkey() {
-                    Some(pubkey)
->>>>>>> b87f7638
-                } else {
-                    crate::post::prepare_post_nip04(author, content, channel)?
-                }
-            }
-            None => crate::post::prepare_post_normal(author, content, tags, in_reply_to)?,
+                    crate::post::prepare_post_nip04(author, content, channel, annotation)?
+                }
+            }
+            None => crate::post::prepare_post_normal(author, content, tags, in_reply_to, annotation)?,
         };
 
         // Post them
