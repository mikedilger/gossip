--- conflicted
+++ resolved
@@ -117,11 +117,7 @@
         hash: HashOutput,
         authorize: bool,
     ) -> Result<bool, Error> {
-<<<<<<< HEAD
-        let url = format!("{}/{}", base_url, hash);
-=======
         let url = format!("{}{}", base_url, hash);
->>>>>>> 84bea65b
         let mut req_builder = self.client.head(url);
 
         if authorize {
@@ -153,11 +149,7 @@
         hash: HashOutput,
         authorize: bool,
     ) -> Result<Response, Error> {
-<<<<<<< HEAD
-        let url = format!("{}/{}", base_url, hash);
-=======
         let url = format!("{}{}", base_url, hash);
->>>>>>> 84bea65b
         let mut req_builder = self.client.get(url);
 
         if authorize {
@@ -201,11 +193,7 @@
             vec![hash],
         )?;
 
-<<<<<<< HEAD
-        let url = format!("{}/upload", base_url);
-=======
         let url = format!("{}upload", base_url);
->>>>>>> 84bea65b
         let response = self
             .client
             .put(url)
