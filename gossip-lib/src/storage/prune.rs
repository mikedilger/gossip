use super::table::Table;
use super::{PersonTable, Storage};
use crate::error::Error;
use crate::globals::GLOBALS;
use nostr_types::{Event, EventKind, EventReference, Filter, Id, PublicKey, Unixtime};
use speedy::Readable;
use std::collections::HashSet;

impl Storage {
    // Prune -------------------------------------------------------

    /// Remove all events (and related data) with a created_at before `from`
    /// and all related indexes.  Keep events from the user and all
    /// threads they have participated in, as well as bookmarks.
    pub fn prune_old_events(&self, from: Unixtime) -> Result<usize, Error> {
        // Extract the root IDs of threads that the user has participated in
        let mut roots: HashSet<EventReference> = HashSet::new();

        let user = GLOBALS.identity.public_key();
        if let Some(pk) = user {
            let mut filter = Filter::new();
            filter.add_author(pk);
            for event in self.find_events_by_filter(&filter, |_| true)? {
                if let Some(er) = event.replies_to_root() {
                    roots.insert(er);
                }
            }
            tracing::info!(
                "Preserving {} conversations that you have participated in",
                roots.len()
            );
        }

        // Prepare
        let mut ids: HashSet<Id> = HashSet::new();
        let mut event_seen_on_relay_deletions: Vec<Vec<u8>> = Vec::new();
        let mut hashtag_deletions: Vec<(Vec<u8>, Vec<u8>)> = Vec::new();
        let mut relationship_deletions: Vec<Vec<u8>> = Vec::new();
        {
            let txn = self.env.read_txn()?;

            // Extract the Ids of events to delete.
            for result in self.db_events()?.iter(&txn)? {
                let (_key, val) = result?;
                let event = Event::read_from_buffer(val)?;
                if event.created_at < from {
                    // Do not prune bookmarks, regardless of how old they are
                    if GLOBALS.current_bookmarks.read().contains(&event.id) {
                        continue;
                    }

                    // Do not prune certain kinds
                    // (this is probably incomplete)
<<<<<<< HEAD
                    if event.kind == EventKind::Metadata ||
                        event.kind == EventKind::ContactList ||
                        event.kind == EventKind::EncryptedDirectMessage ||
                        event.kind == EventKind::EventDeletion ||
                        event.kind == EventKind::GiftWrap ||
                        event.kind == EventKind::MuteList ||
                        event.kind == EventKind::PinList ||
                        event.kind == EventKind::RelayList ||
                        event.kind == EventKind::BookmarkList ||
                        event.kind == EventKind::FollowSets
=======
                    if event.kind == EventKind::Metadata
                        || event.kind == EventKind::ContactList
                        || event.kind == EventKind::EncryptedDirectMessage
                        || event.kind == EventKind::EventDeletion
                        || event.kind == EventKind::GiftWrap
                        || event.kind == EventKind::MuteList
                        || event.kind == EventKind::PinList
                        || event.kind == EventKind::RelayList
                        || event.kind == EventKind::BookmarkList
                        || event.kind == EventKind::FollowSets
>>>>>>> 9f46a7dc
                    {
                        continue;
                    }

                    if let Some(pk) = user {
                        // Do not prune any event authored by the user
                        if event.pubkey == pk {
                            continue;
                        }

                        // Do not prune any event that tags the user
                        if event.is_tagged(&pk) {
                            continue;
                        }

                        // Do not prune if part of a conversation that the user
                        // has engaged in
                        if let Some(er) = event.replies_to_root() {
                            if roots.contains(&er) {
                                continue;
                            }
                        }
                    }

                    ids.insert(event.id);
                    // Too bad but we can't delete it now, other threads
                    // might try to access it still. We have to delete it from
                    // all the other maps first.
                }
            }

            // Event seen on relay records
            for id in &ids {
                let start_key: &[u8] = id.as_slice();
                for result in self
                    .db_event_seen_on_relay()?
                    .prefix_iter(&txn, start_key)?
                {
                    let (_key, val) = result?;
                    event_seen_on_relay_deletions.push(val.to_owned());
                }
            }

            // Hashtag deletions
            // (unfortunately since Ids are the values, we have to scan the whole thing)
            for result in self.db_hashtags()?.iter(&txn)? {
                let (key, val) = result?;
                let id = Id(val[0..32].try_into()?);
                if ids.contains(&id) {
                    hashtag_deletions.push((key.to_owned(), val.to_owned()));
                }
            }

            // Relationship deletions
            // (unfortunately because of the 2nd Id in the tag, we have to scan the whole thing)
            for result in self.db_relationships_by_id()?.iter(&txn)? {
                let (key, _val) = result?;
                let id = Id(key[0..32].try_into()?);
                if ids.contains(&id) {
                    relationship_deletions.push(key.to_owned());
                    continue;
                }
                let id2 = Id(key[32..64].try_into()?);
                if ids.contains(&id2) {
                    relationship_deletions.push(key.to_owned());
                }
            }
        }

        // Actually delete
        {
            // Delete from event_seen_on_relay
            tracing::info!(
                "PRUNE: deleting {} records from event_seen_on_relay",
                event_seen_on_relay_deletions.len()
            );
            let mut txn = self.env.write_txn()?;
            for deletion in event_seen_on_relay_deletions.drain(..) {
                self.db_event_seen_on_relay()?.delete(&mut txn, &deletion)?;
            }
            txn.commit()?;

            // Delete from event_viewed
            let mut txn = self.env.write_txn()?;
            for (n, id) in ids.iter().enumerate() {
                self.db_event_viewed()?.delete(&mut txn, id.as_slice())?;
                if n % 100_000 == 0 {
                    txn.commit()?;
                    txn = self.env.write_txn()?;
                }
            }
            txn.commit()?;
            tracing::info!("PRUNE: deleted {} records from event_viewed", ids.len());

            // Delete from hashtags
            tracing::info!(
                "PRUNE: deleting {} records from hashtags",
                hashtag_deletions.len()
            );
            let mut txn = self.env.write_txn()?;
            for deletion in hashtag_deletions.drain(..) {
                self.db_hashtags()?
                    .delete_one_duplicate(&mut txn, &deletion.0, &deletion.1)?;
            }
            txn.commit()?;

            // Delete from relationships
            tracing::info!(
                "PRUNE: deleting {} relationships",
                relationship_deletions.len()
            );
            let mut txn = self.env.write_txn()?;
            for deletion in relationship_deletions.drain(..) {
                self.db_relationships_by_id()?.delete(&mut txn, &deletion)?;
            }
            txn.commit()?;

            // delete from events
            tracing::info!("PRUNE: deleting {} records from events", ids.len());
            let mut txn = self.env.write_txn()?;
            for (n, id) in ids.iter().enumerate() {
                self.db_events()?.delete(&mut txn, id.as_slice())?;
                if n % 100_000 == 0 {
                    txn.commit()?;
                    txn = self.env.write_txn()?;
                }
            }
            txn.commit()?;
            tracing::info!("PRUNE: complete");
        }

        Ok(ids.len())
    }

    /// Prune people that are not used:
    ///   * No feed related events
    ///   * less than 6 events
    ///   * not in any lists
    ///   * not petnamed
    ///   * no valid nip05,
    ///
    /// Returns number of people deleted
    pub fn prune_unused_people(&self) -> Result<usize, Error> {
        let ekinds = crate::enabled_event_kinds();
        let frkinds = crate::feed_related_event_kinds(true);

        let mut filter = Filter::new();
        filter.kinds = ekinds;
        filter.limit = Some(6);

        let mut count = 0;
        let loop_txn = self.env.read_txn()?;
        for (_pk, person) in PersonTable::iter(&loop_txn)? {
            // Keep if they are in a person list
            if !self.read_person_lists(&person.pubkey)?.is_empty() {
                continue;
            }

            // Keep if they have a petname
            if person.petname.is_some() {
                continue;
            }

            // Keep if they have a valid nip-05
            if person.nip05_valid {
                continue;
            }

            // Load up to 6 of their events
            filter.authors = vec![person.pubkey];
            let events = match self.find_events_by_filter(&filter, |_| true) {
                Ok(events) => events,
                Err(_) => continue, // some error we can't handle right now
            };

            // Keep people with at least 6 events
            if events.len() >= 6 {
                continue;
            }

            // Keep if any of their events is feed related
            if events.iter().any(|e| frkinds.contains(&e.kind)) {
                continue;
            }

            count += 1;
            *GLOBALS.prune_status.write() = Some(
                person
                    .pubkey
                    .as_hex_string()
                    .get(0..10)
                    .unwrap_or("?")
                    .to_owned(),
            );

            tracing::info!("Deleting {}", person.pubkey.as_hex_string());

            let mut txn = self.get_write_txn()?;

            // Delete their events
            for event in &events {
                self.delete_event(event.id, Some(&mut txn))?;
            }

            // Delete their person-relay records
            self.delete_person_relays(|pr| pr.pubkey == person.pubkey, Some(&mut txn))?;

            // Delete their person record
            PersonTable::delete_record(person.pubkey, Some(&mut txn))?;

            txn.commit()?;
        }

        tracing::info!("PRUNE: deleted {} records from people", count);

        Ok(count)
    }

    /// Prune miscellaneous things
    pub fn prune_misc(&self) -> Result<(), Error> {
        let mut txn = self.get_write_txn()?;

        // Remove Fof entries with value=0
        let mut zero_fof: Vec<PublicKey> = Vec::new();
        {
            let iter = self.db_fof()?.iter(&txn)?;
            for result in iter {
                let (k, v) = result?;
                let pubkey = PublicKey::from_bytes(k, false)?;
                let count = u64::from_be_bytes(<[u8; 8]>::try_from(&v[..8]).unwrap());
                if count == 0 {
                    zero_fof.push(pubkey);
                }
            }
        }

        for pk in zero_fof.drain(..) {
            self.db_fof()?.delete(&mut txn, pk.as_bytes())?;
        }

        Ok(())
    }
}<|MERGE_RESOLUTION|>--- conflicted
+++ resolved
@@ -51,18 +51,6 @@
 
                     // Do not prune certain kinds
                     // (this is probably incomplete)
-<<<<<<< HEAD
-                    if event.kind == EventKind::Metadata ||
-                        event.kind == EventKind::ContactList ||
-                        event.kind == EventKind::EncryptedDirectMessage ||
-                        event.kind == EventKind::EventDeletion ||
-                        event.kind == EventKind::GiftWrap ||
-                        event.kind == EventKind::MuteList ||
-                        event.kind == EventKind::PinList ||
-                        event.kind == EventKind::RelayList ||
-                        event.kind == EventKind::BookmarkList ||
-                        event.kind == EventKind::FollowSets
-=======
                     if event.kind == EventKind::Metadata
                         || event.kind == EventKind::ContactList
                         || event.kind == EventKind::EncryptedDirectMessage
@@ -73,7 +61,6 @@
                         || event.kind == EventKind::RelayList
                         || event.kind == EventKind::BookmarkList
                         || event.kind == EventKind::FollowSets
->>>>>>> 9f46a7dc
                     {
                         continue;
                     }
