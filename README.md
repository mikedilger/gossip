--- conflicted
+++ resolved
@@ -141,15 +141,7 @@
 If you want a binary optimized for your exact processor with the newest CPU features enabled, and all gossip features enabled:
 
 ````bash
-<<<<<<< HEAD
-<<<<<<< HEAD
-RUSTFLAGS="-C target-cpu=native --cfg tokio_unstable" cargo build --release
-=======
-$ RUSTFLAGS="-C target-cpu=native --cfg tokio_unstable" cargo build --features=lang-cjk,video-ffmpeg --release
->>>>>>> Clarification in the README
-=======
 RUSTFLAGS="-C target-cpu=native --cfg tokio_unstable" cargo build --features=lang-cjk,video-ffmpeg --release
->>>>>>> e13e6aea
 ````
 
 Everything gossip needs (fonts, icons) is baked into this executable. It doesn't need to find assets. So you can move it and run it from anywhere.
