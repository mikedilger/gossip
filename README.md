--- conflicted
+++ resolved
@@ -141,11 +141,7 @@
 If you want a binary optimized for your exact processor with the newest CPU features enabled, and all gossip features enabled:
 
 ````bash
-<<<<<<< HEAD
-RUSTFLAGS="-C target-cpu=native --cfg tokio_unstable" cargo build --release
-=======
-$ RUSTFLAGS="-C target-cpu=native --cfg tokio_unstable" cargo build --features=lang-cjk,video-ffmpeg --release
->>>>>>> 3723d1ab
+RUSTFLAGS="-C target-cpu=native --cfg tokio_unstable" cargo build --features=lang-cjk,video-ffmpeg --release
 ````
 
 Everything gossip needs (fonts, icons) is baked into this executable. It doesn't need to find assets. So you can move it and run it from anywhere.
