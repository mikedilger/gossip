use crate::error::{Error, ErrorKind};
use crate::globals::GLOBALS;
use nostr_types::{Event, EventKind, Id, PublicKey};
use std::env;
use zeroize::Zeroize;

<<<<<<< HEAD
pub fn handle_command(mut args: env::Args) -> Result<(), Error> {
=======
pub fn handle_command(mut args: env::Args) -> Result<bool, Error> {
>>>>>>> 233bb77c
    let _ = args.next(); // program name
    let command = args.next().unwrap(); // must be there or we would not have been called

    println!("\n*** Gossip is running in command mode ***");
    println!("*** COMMAND = {} ***\n", command);

    match &*command {
        "decrypt" => decrypt(args)?,
        "dump_event" => dump_event(args)?,
        "help" => help()?,
        "login" => {
            login()?;
            return Ok(false);
        }
        "ungiftwrap" => ungiftwrap(args)?,
        "giftwrap_ids" => giftwrap_ids()?,
        "verify" => verify(args)?,
        "verify_json" => verify_json(args)?,
        "rebuild_indices" => rebuild_indices()?,
        other => println!("Unknown command {}", other),
    }

    Ok(true)
}

pub fn help() -> Result<(), Error> {
    println!("gossip decrypt <pubkeyhex> <ciphertext> <padded?>");
    println!("    decrypt the ciphertext from the pubkeyhex. padded=0 to not expect padding.");
    println!("gossip dump_event <idhex>");
    println!("    print the event (in JSON) from the database that has the given id");
    println!("gossip help");
    println!("    show this list");
    println!("gossip giftwrap_ids");
    println!("    List the IDs of all giftwrap events you are tagged on");
    println!("gossip login");
    println!("    login on the command line before starting the gossip GUI");
    println!("gossip rebuild_indices");
    println!("    Rebuild all event-related indices");
    println!("gossip ungiftwrap <idhex>");
    println!("    Unwrap the giftwrap event with the given ID and print the rumor (in JSON)");
    println!("gossip verify <idhex>");
    println!("    Verify if the given event signature is valid");
    println!("gossip verify_json <event_json>");
    println!("    Verify if the passed in event JSON's signature is valid");

    Ok(())
}

pub fn decrypt(mut args: env::Args) -> Result<(), Error> {
    let pubkey = match args.next() {
        Some(hex) => PublicKey::try_from_hex_string(&hex, true)?,
        None => {
            return Err(ErrorKind::Usage(
                "Missing ciphertext parameter".to_string(),
                "decrypt <pubkeyhex> <ciphertext> <padded?>".to_owned(),
            )
            .into())
        }
    };

    let ciphertext = match args.next() {
        Some(text) => text,
        None => {
            return Err(ErrorKind::Usage(
                "Missing ciphertext parameter".to_string(),
                "decrypt <pubkeyhex> <ciphertext> <padded?>".to_owned(),
            )
            .into())
        }
    };

    let padded = match args.next() {
        Some(padded) => padded == "1",
        None => {
            return Err(ErrorKind::Usage(
                "Missing ciphertext parameter".to_string(),
                "decrypt <pubkeyhex> <ciphertext> <padded?>".to_owned(),
            )
            .into())
        }
    };

    login()?;

    let plaintext_bytes = GLOBALS.signer.nip44_decrypt(&pubkey, &ciphertext, padded)?;
    let plaintext = String::from_utf8_lossy(&plaintext_bytes);
    println!("{}", plaintext);

    Ok(())
}

pub fn dump_event(mut args: env::Args) -> Result<(), Error> {
    let idstr = match args.next() {
        Some(id) => id,
        None => {
            return Err(ErrorKind::Usage(
                "Missing idhex parameter".to_string(),
                "dump_event <idhex>".to_owned(),
            )
            .into())
        }
    };

    let id = Id::try_from_hex_string(&idstr)?;

    match GLOBALS.storage.read_event(id)? {
        Some(event) => println!("{}", serde_json::to_string(&event)?),
        None => return Err(ErrorKind::EventNotFound.into()),
    }

    Ok(())
}

pub fn ungiftwrap(mut args: env::Args) -> Result<(), Error> {
    let idstr = match args.next() {
        Some(id) => id,
        None => {
            return Err(ErrorKind::Usage(
                "Missing idhex parameter".to_string(),
                "ungiftwrap <idhex>".to_owned(),
            )
            .into())
        }
    };

    let id = Id::try_from_hex_string(&idstr)?;

    let event = match GLOBALS.storage.read_event(id)? {
        Some(event) => {
            if event.kind != EventKind::GiftWrap {
                return Err(ErrorKind::WrongEventKind.into());
            } else {
                event
            }
        }
        None => return Err(ErrorKind::EventNotFound.into()),
    };

    login()?;

    let rumor = GLOBALS.signer.unwrap_giftwrap(&event)?;

    println!("{}", serde_json::to_string(&rumor)?);

    Ok(())
}

pub fn giftwrap_ids() -> Result<(), Error> {
    login()?;

    let ids = GLOBALS
        .storage
        .find_event_ids(&[EventKind::GiftWrap], &[], None)?;

    for id in ids {
        println!("{}", id.as_hex_string());
    }

    Ok(())
}

pub fn verify(mut args: env::Args) -> Result<(), Error> {
    let idstr = match args.next() {
        Some(id) => id,
        None => {
            return Err(ErrorKind::Usage(
                "Missing idhex parameter".to_string(),
                "verify <idhex>".to_owned(),
            )
            .into())
        }
    };

    let id = Id::try_from_hex_string(&idstr)?;

    match GLOBALS.storage.read_event(id)? {
        Some(event) => {
            event.verify(None)?;
            println!("Valid event");
        }
        None => return Err(ErrorKind::EventNotFound.into()),
    }

    Ok(())
}

pub fn verify_json(mut args: env::Args) -> Result<(), Error> {
    let json = match args.next() {
        Some(json) => json,
        None => {
            return Err(ErrorKind::Usage(
                "Missing json parameter".to_string(),
                "verify_json <event_json>".to_owned(),
            )
            .into())
        }
    };

    let event: Event = serde_json::from_str(&json)?;
    event.verify(None)?;
    println!("Valid event");

    Ok(())
}

pub fn rebuild_indices() -> Result<(), Error> {
    login()?;

    GLOBALS.storage.rebuild_event_indices()?;
    Ok(())
}

pub fn login() -> Result<(), Error> {
    let mut password = rpassword::prompt_password("Password: ").unwrap();
    let epk = match GLOBALS.storage.read_encrypted_private_key()? {
        Some(epk) => epk,
        None => return Err(ErrorKind::NoPrivateKey.into()),
    };
    GLOBALS.signer.set_encrypted_private_key(epk);
    GLOBALS.signer.unlock_encrypted_private_key(&password)?;
    password.zeroize();
    Ok(())
}<|MERGE_RESOLUTION|>--- conflicted
+++ resolved
@@ -4,11 +4,7 @@
 use std::env;
 use zeroize::Zeroize;
 
-<<<<<<< HEAD
-pub fn handle_command(mut args: env::Args) -> Result<(), Error> {
-=======
 pub fn handle_command(mut args: env::Args) -> Result<bool, Error> {
->>>>>>> 233bb77c
     let _ = args.next(); // program name
     let command = args.next().unwrap(); // must be there or we would not have been called
 
