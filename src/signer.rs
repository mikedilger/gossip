use std::sync::mpsc::Sender;

use crate::error::{Error, ErrorKind};
use crate::globals::GLOBALS;
use nostr_types::{
    EncryptedPrivateKey, Event, EventKind, Id, KeySecurity, PreEvent, PrivateKey, PublicKey,
};
use parking_lot::RwLock;
use tokio::task;

#[derive(Default)]
pub struct Signer {
    public: RwLock<Option<PublicKey>>,
    encrypted: RwLock<Option<EncryptedPrivateKey>>,
    private: RwLock<Option<PrivateKey>>,
}

impl Signer {
    pub fn load_from_settings(&self) -> Result<(), Error> {
        *self.public.write() = GLOBALS.settings.read().public_key;
        *self.private.write() = None;

        let epk = GLOBALS.storage.read_encrypted_private_key()?;
        *self.encrypted.write() = epk;

        Ok(())
    }

    pub async fn save_through_settings(&self) -> Result<(), Error> {
        GLOBALS.settings.write().public_key = *self.public.read();
        let settings = GLOBALS.settings.read().clone();
<<<<<<< HEAD
        GLOBALS.storage.write_settings(&settings)?;

        let epk = self.encrypted.read().clone();
        GLOBALS.storage.write_encrypted_private_key(&epk)?;
=======
        GLOBALS.storage.write_settings(&settings, None)?;

        let epk = self.encrypted.read().clone();
        GLOBALS.storage.write_encrypted_private_key(&epk, None)?;
>>>>>>> 8bca4158

        Ok(())
    }

    pub fn set_public_key(&self, pk: PublicKey) {
        if self.private.read().is_some() {
            GLOBALS
                .status_queue
                .write()
                .write("Ignored setting of public key (private key supercedes)".to_string());
        } else {
            *self.public.write() = Some(pk);
        }
    }

    pub fn clear_public_key(&self) {
        if self.private.read().is_some() {
            GLOBALS
                .status_queue
                .write()
                .write("Ignored clearing of public key (private key supercedes)".to_string());
        } else {
            *self.public.write() = None;
        }
    }

    pub fn set_encrypted_private_key(&self, epk: EncryptedPrivateKey) {
        if self.private.read().is_some() && self.encrypted.read().is_some() {
            // ignore, epk supercedes
        } else {
            *self.encrypted.write() = Some(epk);
        }
    }

    pub fn set_private_key(&self, pk: PrivateKey, pass: &str) -> Result<(), Error> {
        *self.encrypted.write() = Some(pk.export_encrypted(pass, GLOBALS.settings.read().log_n)?);
        *self.public.write() = Some(pk.public_key());
        *self.private.write() = Some(pk);
        Ok(())
    }

    pub fn unlock_encrypted_private_key(&self, pass: &str) -> Result<(), Error> {
        if self.private.read().is_some() {
            // ignore, already unlocked
            Ok(())
        } else if let Some(epk) = &*self.encrypted.read() {
            *self.private.write() = Some(epk.decrypt(pass)?);

            if let Some(private) = &*self.private.read() {
                // it will be

                // If older version, re-encrypt with new version at default 2^18 rounds
                if epk.version()? < 2 {
                    *self.encrypted.write() =
                        Some(private.export_encrypted(pass, GLOBALS.settings.read().log_n)?);
                    // and eventually save
                    task::spawn(async move {
                        if let Err(e) = GLOBALS.signer.save_through_settings().await {
                            tracing::error!("{}", e);
                        }
                    });
                }

                if self.public.read().is_none() {
                    *self.public.write() = Some(private.public_key());
                }

                // Invalidate DMs so they rerender decrypted
                let dms: Vec<Id> = GLOBALS
                    .storage
                    .find_events(
                        &[EventKind::EncryptedDirectMessage],
                        &[],
                        None,
                        |_| true,
                        false,
                    )?
                    .iter()
                    .map(|e| e.id)
                    .collect();

                GLOBALS.ui_notes_to_invalidate.write().extend(dms);
            }

            Ok(())
        } else {
            Err((ErrorKind::NoPrivateKey, file!(), line!()).into())
        }
    }

    pub fn change_passphrase(&self, old: &str, new: &str) -> Result<(), Error> {
        let maybe_encrypted = self.encrypted.read().to_owned();
        match maybe_encrypted {
            Some(epk) => {
                // Test password
                let pk = epk.decrypt(old)?;
                let epk = pk.export_encrypted(new, GLOBALS.settings.read().log_n)?;
                *self.encrypted.write() = Some(epk);
                task::spawn(async move {
                    if let Err(e) = GLOBALS.signer.save_through_settings().await {
                        tracing::error!("{}", e);
                    }
                    GLOBALS
                        .status_queue
                        .write()
                        .write("Passphrase changed.".to_owned())
                });
                Ok(())
            }
            _ => Err((ErrorKind::NoPrivateKey, file!(), line!()).into()),
        }
    }

    pub fn generate_private_key(&self, pass: &str) -> Result<(), Error> {
        let pk = PrivateKey::generate();
        *self.encrypted.write() = Some(pk.export_encrypted(pass, GLOBALS.settings.read().log_n)?);
        *self.public.write() = Some(pk.public_key());
        *self.private.write() = Some(pk);
        Ok(())
    }

    pub fn is_loaded(&self) -> bool {
        self.encrypted.read().is_some() || self.private.read().is_some()
    }

    pub fn is_ready(&self) -> bool {
        self.private.read().is_some()
    }

    pub fn public_key(&self) -> Option<PublicKey> {
        *self.public.read()
    }

    pub fn encrypted_private_key(&self) -> Option<EncryptedPrivateKey> {
        self.encrypted.read().clone()
    }

    pub fn key_security(&self) -> Option<KeySecurity> {
        self.private.read().as_ref().map(|pk| pk.key_security())
    }

    pub fn sign_preevent(
        &self,
        preevent: PreEvent,
        pow: Option<u8>,
        work_sender: Option<Sender<u8>>,
    ) -> Result<Event, Error> {
        match &*self.private.read() {
            Some(pk) => match pow {
                Some(pow) => Ok(Event::new_with_pow(preevent, pk, pow, work_sender)?),
                None => Ok(Event::new(preevent, pk)?),
            },
            _ => Err((ErrorKind::NoPrivateKey, file!(), line!()).into()),
        }
    }

    pub fn export_private_key_bech32(&self, pass: &str) -> Result<String, Error> {
        let maybe_encrypted = self.encrypted.read().to_owned();
        match maybe_encrypted {
            Some(epk) => {
                // Test password
                let mut pk = epk.decrypt(pass)?;

                let output = pk.as_bech32_string();

                // We have to regenerate encrypted private key because it may have fallen from
                // medium to weak security. And then we need to save that
                let epk = pk.export_encrypted(pass, GLOBALS.settings.read().log_n)?;
                *self.encrypted.write() = Some(epk);
                *self.private.write() = Some(pk);
                task::spawn(async move {
                    if let Err(e) = GLOBALS.signer.save_through_settings().await {
                        tracing::error!("{}", e);
                    }
                });
                Ok(output)
            }
            _ => Err((ErrorKind::NoPrivateKey, file!(), line!()).into()),
        }
    }

    pub fn export_private_key_hex(&self, pass: &str) -> Result<String, Error> {
        let maybe_encrypted = self.encrypted.read().to_owned();
        match maybe_encrypted {
            Some(epk) => {
                // Test password
                let mut pk = epk.decrypt(pass)?;

                let output = pk.as_hex_string();

                // We have to regenerate encrypted private key because it may have fallen from
                // medium to weak security. And then we need to save that
                let epk = pk.export_encrypted(pass, GLOBALS.settings.read().log_n)?;
                *self.encrypted.write() = Some(epk);
                *self.private.write() = Some(pk);
                task::spawn(async move {
                    if let Err(e) = GLOBALS.signer.save_through_settings().await {
                        tracing::error!("{}", e);
                    }
                });
                Ok(output)
            }
            _ => Err((ErrorKind::NoPrivateKey, file!(), line!()).into()),
        }
    }

    pub fn delete_identity(&self) {
        *self.private.write() = None;
        *self.encrypted.write() = None;
        *self.public.write() = None;

        task::spawn(async move {
            if let Err(e) = GLOBALS.signer.save_through_settings().await {
                tracing::error!("{}", e);
            }
        });
    }

    pub fn decrypt_message(&self, event: &Event) -> Result<String, Error> {
        match &*self.private.read() {
            Some(private) => Ok(event.decrypted_contents(private)?),
            _ => Err((ErrorKind::NoPrivateKey, file!(), line!()).into()),
        }
    }
}<|MERGE_RESOLUTION|>--- conflicted
+++ resolved
@@ -29,17 +29,10 @@
     pub async fn save_through_settings(&self) -> Result<(), Error> {
         GLOBALS.settings.write().public_key = *self.public.read();
         let settings = GLOBALS.settings.read().clone();
-<<<<<<< HEAD
-        GLOBALS.storage.write_settings(&settings)?;
-
-        let epk = self.encrypted.read().clone();
-        GLOBALS.storage.write_encrypted_private_key(&epk)?;
-=======
         GLOBALS.storage.write_settings(&settings, None)?;
 
         let epk = self.encrypted.read().clone();
         GLOBALS.storage.write_encrypted_private_key(&epk, None)?;
->>>>>>> 8bca4158
 
         Ok(())
     }
