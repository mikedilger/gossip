use eframe::egui;
use egui::{Label, Response, Sense, Ui};
use egui_winit::egui::{Color32, Id, Rect, Stroke};

pub fn emoji_picker(ui: &mut Ui) -> Option<char> {
    let mut emojis = "😀😁😆😅😂🤣\
                      😕🥺😯😭😍🥰\
                      😊🫡🤔💀🫂👀\
                      ❤💜✨🔥⭐⚡\
                      👍🤙🤌🙏🤝🫰\
                      💯🎯✅👑🍆🚩"
        .chars();

    let mut output: Option<char> = None;

    let mut quit: bool = false;

    loop {
        ui.vertical(|ui| {
            ui.horizontal(|ui| {
                for _ in 0..6 {
                    if let Some(emoji) = emojis.next() {
                        if ui
                            .add(Label::new(emoji.to_string()).sense(Sense::click()))
                            .clicked()
                        {
                            output = Some(emoji);
                        }
                    } else {
                        quit = true;
                    }
                }
            });
        });

        if quit {
            break;
        }
    }

    output
}

pub fn switch_with_size(ui: &mut Ui, on: &mut bool, size: egui::Vec2) -> Response {
    let (rect, _) = ui.allocate_exact_size(size, egui::Sense::click());
    switch_with_size_at(ui, on, size, rect.left_top(), ui.next_auto_id())
}

pub fn switch_with_size_at(
    ui: &mut Ui,
    on: &mut bool,
    size: egui::Vec2,
    pos: egui::Pos2,
    id: Id,
) -> Response {
    let rect = Rect::from_min_size(pos, size);
    let mut response = ui.interact(rect, id, egui::Sense::click());
    if response.clicked() {
        *on = !*on;
        response.mark_changed();
    }
    response
        .clone()
        .on_hover_cursor(egui::CursorIcon::PointingHand);
    response.widget_info(|| egui::WidgetInfo::selected(egui::WidgetType::Checkbox, *on, ""));

    if ui.is_rect_visible(rect) {
        let how_on = ui.ctx().animate_bool(response.id, *on);
        let visuals = ui.style().interact_selectable(&response, *on);

        // skip expansion, keep tight
        //let rect = rect.expand(visuals.expansion);

        let radius = 0.5 * rect.height();
        // bg_fill, bg_stroke, fg_stroke, expansion
        ui.painter()
            .rect(rect, radius, visuals.bg_fill, visuals.bg_stroke);
        let circle_x = egui::lerp((rect.left() + radius)..=(rect.right() - radius), how_on);
        let center = egui::pos2(circle_x, rect.center().y);
        ui.painter().circle(
            center,
            0.875 * radius,
            visuals.fg_stroke.color,
            visuals.fg_stroke,
        );
    }

    response
}

pub fn switch_custom_at(
    ui: &mut Ui,
    enabled: bool,
    value: &mut bool,
    rect: Rect,
    id: Id,
    knob_fill: Color32,
    on_fill: Color32,
    off_fill: Color32,
) -> Response {
<<<<<<< HEAD
    let sense = if enabled { egui::Sense::click() } else { egui::Sense::hover() };
=======
    let sense = if enabled {
        egui::Sense::click()
    } else {
        egui::Sense::hover()
    };
>>>>>>> f5fe7a05
    let mut response = ui.interact(rect, id, sense);
    if response.clicked() {
        *value = !*value;
        response.mark_changed();
    }
<<<<<<< HEAD
    response = if enabled { response.on_hover_cursor(egui::CursorIcon::PointingHand) } else { response };
=======
    response = if enabled {
        response.on_hover_cursor(egui::CursorIcon::PointingHand)
    } else {
        response
    };
>>>>>>> f5fe7a05
    response.widget_info(|| egui::WidgetInfo::selected(egui::WidgetType::Checkbox, *value, ""));

    if ui.is_rect_visible(rect) {
        let how_on = ui.ctx().animate_bool(response.id, *value);
        let visuals = if enabled {
            ui.style().interact_selectable(&response, *value)
        } else {
            ui.visuals().widgets.inactive
        };

        // skip expansion, keep tight
        //let rect = rect.expand(visuals.expansion);

        let radius = 0.5 * rect.height();
        // bg_fill, bg_stroke, fg_stroke, expansion
        let bg_fill = if !enabled {
            visuals.bg_fill
        } else if *value {
            on_fill
        } else {
            off_fill
        };
        let fg_stroke = if enabled {
            visuals.fg_stroke
        } else {
            visuals.bg_stroke
        };
<<<<<<< HEAD
        ui.painter().rect(rect.shrink(1.0), radius, bg_fill, visuals.bg_stroke);
        let circle_x = egui::lerp((rect.left() + radius)..=(rect.right() - radius), how_on);
        let center = egui::pos2(circle_x, rect.center().y);
        ui.painter()
            .circle(center, 0.875 * radius, knob_fill, Stroke::new( 0.7, fg_stroke.color));
=======
        ui.painter()
            .rect(rect.shrink(1.0), radius, bg_fill, visuals.bg_stroke);
        let circle_x = egui::lerp((rect.left() + radius)..=(rect.right() - radius), how_on);
        let center = egui::pos2(circle_x, rect.center().y);
        ui.painter().circle(
            center,
            0.875 * radius,
            knob_fill,
            Stroke::new(0.7, fg_stroke.color),
        );
>>>>>>> f5fe7a05
    }

    response
}<|MERGE_RESOLUTION|>--- conflicted
+++ resolved
@@ -98,29 +98,21 @@
     on_fill: Color32,
     off_fill: Color32,
 ) -> Response {
-<<<<<<< HEAD
-    let sense = if enabled { egui::Sense::click() } else { egui::Sense::hover() };
-=======
     let sense = if enabled {
         egui::Sense::click()
     } else {
         egui::Sense::hover()
     };
->>>>>>> f5fe7a05
     let mut response = ui.interact(rect, id, sense);
     if response.clicked() {
         *value = !*value;
         response.mark_changed();
     }
-<<<<<<< HEAD
-    response = if enabled { response.on_hover_cursor(egui::CursorIcon::PointingHand) } else { response };
-=======
     response = if enabled {
         response.on_hover_cursor(egui::CursorIcon::PointingHand)
     } else {
         response
     };
->>>>>>> f5fe7a05
     response.widget_info(|| egui::WidgetInfo::selected(egui::WidgetType::Checkbox, *value, ""));
 
     if ui.is_rect_visible(rect) {
@@ -148,13 +140,6 @@
         } else {
             visuals.bg_stroke
         };
-<<<<<<< HEAD
-        ui.painter().rect(rect.shrink(1.0), radius, bg_fill, visuals.bg_stroke);
-        let circle_x = egui::lerp((rect.left() + radius)..=(rect.right() - radius), how_on);
-        let center = egui::pos2(circle_x, rect.center().y);
-        ui.painter()
-            .circle(center, 0.875 * radius, knob_fill, Stroke::new( 0.7, fg_stroke.color));
-=======
         ui.painter()
             .rect(rect.shrink(1.0), radius, bg_fill, visuals.bg_stroke);
         let circle_x = egui::lerp((rect.left() + radius)..=(rect.right() - radius), how_on);
@@ -165,7 +150,6 @@
             knob_fill,
             Stroke::new(0.7, fg_stroke.color),
         );
->>>>>>> f5fe7a05
     }
 
     response
