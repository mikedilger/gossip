--- conflicted
+++ resolved
@@ -18,26 +18,8 @@
 
     for segment in note.shattered_content.segments.iter() {
         match segment {
-<<<<<<< HEAD
             ContentSegment::NostrUrl(nurl) => render_nostr_url(app, ui, note, nurl),
             ContentSegment::TagReference(num) =>  {
-=======
-            ContentSegment::NostrUrl(nurl) => match &nurl.0 {
-                NostrBech32::Pubkey(pk) => {
-                    render_profile_link(app, ui, &<PublicKey as Into<PublicKeyHex>>::into(*pk));
-                }
-                NostrBech32::Profile(prof) => {
-                    render_profile_link(app, ui, &prof.pubkey.into());
-                }
-                NostrBech32::Id(id) => {
-                    render_event_link(app, ui, note, &id);
-                }
-                NostrBech32::EventPointer(ep) => {
-                    render_event_link(app, ui, note, &ep.id);
-                }
-            },
-            ContentSegment::TagReference(num) => {
->>>>>>> 08c7f5fe
                 if let Some(tag) = note.event.tags.get(*num) {
                     match tag {
                         Tag::Pubkey { pubkey, .. } => {
@@ -92,7 +74,7 @@
 ) {
     match &nurl.0 {
         NostrBech32::Pubkey(pk) => {
-            render_profile_link(app, ui, &<PublicKey as Into<PublicKeyHex>>::into(pk.clone()));
+            render_profile_link(app, ui, &<PublicKey as Into<PublicKeyHex>>::into(*pk));
         }
         NostrBech32::Profile(prof) => {
             render_profile_link(app, ui, &prof.pubkey.into());
