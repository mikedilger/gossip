--- conflicted
+++ resolved
@@ -1,5 +1,5 @@
 use super::{GossipUi, NoteData, Page, RepostType};
-use crate::{feed::FeedKind};
+use crate::feed::FeedKind;
 use crate::globals::GLOBALS;
 use crate::ui::widgets::break_anywhere_hyperlink_to;
 use eframe::{
@@ -9,12 +9,8 @@
 use egui::{RichText, Ui};
 use lazy_static::lazy_static;
 use linkify::{LinkFinder, LinkKind};
-<<<<<<< HEAD
-use nostr_types::{EventPointer, Id, IdHex, PublicKey, Tag, Url};
-=======
-use nostr_types::find_nostr_bech32_pos;
+use nostr_types::{find_nostr_bech32_pos, Url};
 use nostr_types::{Id, IdHex, NostrBech32, NostrUrl, PublicKeyHex, Tag};
->>>>>>> 0ffbb5a1
 use regex::Regex;
 
 /// A segment of content]
@@ -110,25 +106,6 @@
     // Optional repost return
     let mut append_repost: Option<NoteData> = None;
 
-<<<<<<< HEAD
-    for span in LinkFinder::new().kinds(&[LinkKind::Url]).spans(content) {
-        if span.kind().is_some() {
-            let lower_span = span.as_str().to_lowercase();
-            if let Some(image_url) = as_image_url(app,&lower_span) {
-                show_image_toggle(app, ui, image_url);
-            } else if is_video_url(&lower_span) {
-                // TODO
-                break_anywhere_hyperlink_to(ui, span.as_str(), span.as_str());
-            } else {
-                break_anywhere_hyperlink_to(ui, span.as_str(), span.as_str());
-            }
-        } else {
-            let s = span.as_str();
-            let mut pos = 0;
-            for mat in TAG_RE.find_iter(s) {
-                ui.label(&s[pos..mat.start()]);
-                let num: usize = s[mat.start() + 2..mat.end() - 1].parse::<usize>().unwrap();
-=======
     for segment in shatter_content(content) {
         match segment {
             ContentSegment::NostrUrl(nurl) => match nurl.0 {
@@ -146,7 +123,6 @@
                 }
             },
             ContentSegment::TagReference(num) => {
->>>>>>> 0ffbb5a1
                 if let Some(tag) = note.event.tags.get(num) {
                     match tag {
                         Tag::Pubkey { pubkey, .. } => {
@@ -201,21 +177,12 @@
             }
             ContentSegment::Hyperlink(link) => {
                 let lowercase = link.to_lowercase();
-                if lowercase.ends_with(".jpg")
-                    || lowercase.ends_with(".jpeg")
-                    || lowercase.ends_with(".png")
-                    || lowercase.ends_with(".gif")
-                    || lowercase.ends_with(".webp")
-                {
-                    crate::ui::widgets::break_anywhere_hyperlink_to(ui, "[ Image ]", link);
-                } else if lowercase.ends_with(".mov")
-                    || lowercase.ends_with(".mp4")
-                    || lowercase.ends_with(".mkv")
-                    || lowercase.ends_with(".webm")
-                {
-                    crate::ui::widgets::break_anywhere_hyperlink_to(ui, "[ Video ]", link);
+                if let Some(image_url) = as_image_url(app,&lowercase) {
+                    show_image_toggle(app, ui, image_url);
+                } else if is_video_url(&lowercase) {
+                    break_anywhere_hyperlink_to(ui, "[ Video ]", link);
                 } else {
-                    crate::ui::widgets::break_anywhere_hyperlink_to(ui, link, link);
+                    break_anywhere_hyperlink_to(ui, link, link);
                 }
             }
             ContentSegment::Plain(text) => {
@@ -257,12 +224,12 @@
     };
 }
 
-<<<<<<< HEAD
 fn is_image_url(url: &String) -> bool {
     return url.ends_with(".jpg")
         || url.ends_with(".jpeg")
         || url.ends_with(".png")
-        || url.ends_with(".gif");
+        || url.ends_with(".gif")
+        || url.ends_with(".webp");
 }
 
 fn as_image_url(app: &mut GossipUi, url: &String) -> Option<Url> {
@@ -274,7 +241,10 @@
 }
 
 fn is_video_url(url: &String) -> bool {
-    return url.ends_with(".mov") || url.ends_with(".mp4") || url.ends_with(".webp");
+    return url.ends_with(".mov")
+        || url.ends_with(".mp4")
+        || url.ends_with(".mkv")
+        || url.ends_with(".webm");
 }
 
 fn show_image_toggle(app: &mut GossipUi, ui: &mut Ui, url: Url) {
@@ -283,8 +253,8 @@
     let mut show_link = true;
     let mut hovr_response = None;
 
-    let show_image = (app.settings.show_media && !app.media_hide_list.contains(&url)) ||
-        (!app.settings.show_media && app.media_show_list.contains(&url));
+    let show_image = (app.settings.show_media && !app.media_hide_list.contains(&url))
+        || (!app.settings.show_media && app.media_show_list.contains(&url));
 
     if show_image {
         if let Some(response) = try_render_media(app, ui, url.clone()) {
@@ -303,7 +273,9 @@
     if show_link {
         let response = ui.link("[ Image ]");
         if !app.settings.load_media {
-            response.clone().on_hover_text("Setting 'Fetch media' is disabled");
+            response
+                .clone()
+                .on_hover_text("Setting 'Fetch media' is disabled");
         }
         if response.clicked() {
             if app.settings.show_media {
@@ -349,10 +321,7 @@
 fn try_render_media(app: &mut GossipUi, ui: &mut Ui, url: Url) -> Option<Response> {
     let mut response_return = None;
     if let Some(media) = app.try_get_media(ui.ctx(), url) {
-        let ui_max = Vec2::new(
-            ui.available_width(),
-            ui.ctx().screen_rect().height() / 4.0,
-        );
+        let ui_max = Vec2::new(ui.available_width(), ui.ctx().screen_rect().height() / 4.0);
         let msize = media.size_vec2();
         let aspect = media.aspect_ratio();
 
@@ -411,7 +380,7 @@
             });
     };
     response_return
-=======
+}
 #[cfg(test)]
 mod test {
     use super::*;
@@ -433,5 +402,4 @@
         let pieces = shatter_content(content);
         assert_eq!(pieces.len(), 9);
     }
->>>>>>> 0ffbb5a1
 }