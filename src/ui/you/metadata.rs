use super::{GossipUi, Page};
use crate::comms::ToOverlordMessage;
use crate::globals::GLOBALS;
use crate::relay::Relay;
use eframe::egui;
use egui::{Align, Color32, Context, Layout, RichText, TextEdit, Ui};
use nostr_types::Metadata;
use serde_json::map::Map;
use serde_json::value::Value;

lazy_static! {
    pub static ref EMPTY_METADATA: Metadata = Metadata::new();
}

pub(super) fn update(app: &mut GossipUi, _ctx: &Context, _frame: &mut eframe::Frame, ui: &mut Ui) {
    ui.add_space(24.0);

    let public_key = match GLOBALS.signer.public_key() {
        Some(pk) => pk,
        None => {
            ui.horizontal(|ui| {
                ui.label("You need to");
                if ui.link("setup an identity").clicked() {
                    app.set_page(Page::YourKeys);
                }
                ui.label("to have metadata.");
            });
            return;
        }
    };

    let you = match GLOBALS.storage.read_person(&public_key) {
        Ok(Some(dbp)) => dbp,
        _ => {
            ui.label("I cannot find you.");
            GLOBALS.people.create_if_missing(public_key);
            return;
        }
    };

    let view_metadata: &Metadata = match &you.metadata {
        Some(m) => m,
        None => &EMPTY_METADATA,
    };

    if let Some(metadata_created_at) = you.metadata_created_at {
        if let Ok(stamp) = time::OffsetDateTime::from_unix_timestamp(metadata_created_at) {
            if let Ok(formatted) = stamp.format(&time::format_description::well_known::Rfc2822) {
                ui.label(format!("Date Stamp of Fetched Metadata is {}", formatted));
                ui.add_space(18.0);
            }
        }
    }

    let edit_color = app.settings.theme.input_text_color();
    if app.editing_metadata {
        edit_line(ui, "Name", &mut app.metadata.name, edit_color);
        ui.add_space(18.0);
        edit_line(ui, "About", &mut app.metadata.about, edit_color);
        ui.add_space(18.0);
        edit_line(ui, "Picture", &mut app.metadata.picture, edit_color);
        ui.add_space(18.0);
        edit_line(ui, "NIP-05", &mut app.metadata.nip05, edit_color);
        ui.add_space(18.0);
        edit_lines_other(ui, &mut app.metadata.other, edit_color);
        ui.add_space(18.0);
    } else {
        view_line(ui, "Name", view_metadata.name.as_ref());
        ui.add_space(18.0);
        view_line(ui, "About", view_metadata.about.as_ref());
        ui.add_space(18.0);
        view_line(ui, "Picture", view_metadata.picture.as_ref());
        ui.add_space(18.0);
        view_line(ui, "NIP-05", view_metadata.nip05.as_ref());
        ui.add_space(18.0);
        view_lines_other(ui, &view_metadata.other);
        ui.add_space(18.0);
    }

    ui.with_layout(Layout::top_down(Align::Center), |ui| {
        if app.editing_metadata {
            ui.horizontal(|ui| {
                ui.label("Add new field: ");
                ui.add(text_edit_line!(app, app.new_metadata_fieldname).desired_width(120.0));
                if ui.button("ADD").clicked() {
                    app.metadata.other.insert(
                        app.new_metadata_fieldname.clone(),
                        Value::String("".to_owned()),
                    );
                    app.new_metadata_fieldname = "".to_owned();
                }
            });
        }

        ui.horizontal(|ui| {
            if app.editing_metadata {
                if ui.button("CANCEL (revert)").clicked() {
                    app.editing_metadata = false;
                    // revert any changes:
                    app.metadata = match &you.metadata {
                        Some(m) => m.to_owned(),
                        None => Metadata::new(),
                    };
                }
                if ui
                    .button("SAVE")
                    .on_hover_text("Finishes editing, but does not push.")
                    .clicked()
                {
                    app.editing_metadata = false;
                    let _ = GLOBALS
                        .to_overlord
                        .send(ToOverlordMessage::PushMetadata(app.metadata.clone()));
                }
            } else if !GLOBALS.signer.is_ready() {
                ui.horizontal(|ui| {
                    ui.label("You need to");
                    if ui.link("unlock your private key").clicked() {
                        app.set_page(Page::YourKeys);
                    }
                    ui.label("to edit/save metadata.");
                });
<<<<<<< HEAD
            } else if !GLOBALS
=======
            } else if GLOBALS
>>>>>>> 8bca4158
                .storage
                .filter_relays(|r| r.has_usage_bits(Relay::WRITE))
                .unwrap_or(vec![])
                .is_empty()
            {
                ui.horizontal(|ui| {
                    ui.label("You need to");
                    if ui.link("configure write relays").clicked() {
                        app.set_page(Page::RelaysKnownNetwork);
                    }
                    ui.label("to edit/save metadata.");
                });
            } else if ui.button("EDIT").clicked() {
                app.editing_metadata = true;
                app.metadata = view_metadata.to_owned();
            }
        });
    });
}

fn view_line(ui: &mut Ui, field: &str, data: Option<&String>) {
    ui.horizontal(|ui| {
        ui.label(&format!("{}: ", field));
        if let Some(value) = data {
            ui.label(value);
        } else {
            ui.label(RichText::new("none").italics().weak());
        }
    });
}

fn edit_line(ui: &mut Ui, field: &str, data: &mut Option<String>, edit_color: Color32) {
    ui.horizontal(|ui| {
        ui.label(&format!("{}: ", field));
        ui.with_layout(Layout::right_to_left(Align::TOP), |ui| {
            if data.is_some() {
                if ui.button("Remove").clicked() {
                    *data = None;
                } else if field == "About" {
                    ui.add(
                        TextEdit::multiline(data.as_mut().unwrap())
                            .text_color(edit_color)
                            .desired_width(f32::INFINITY),
                    );
                } else {
                    ui.add(
                        TextEdit::singleline(data.as_mut().unwrap())
                            .text_color(edit_color)
                            .desired_width(f32::INFINITY),
                    );
                }
            } else if ui.button("Add").clicked() {
                *data = Some("".to_owned());
            }
        });
    });
}

fn view_lines_other(ui: &mut Ui, other: &Map<String, Value>) {
    for (field, jsonvalue) in other.iter() {
        ui.horizontal(|ui| {
            ui.label(&format!("{}: ", field));
            if let Value::String(s) = jsonvalue {
                ui.label(s.to_owned());
            } else if let Ok(s) = serde_json::to_string(&jsonvalue) {
                ui.label(s);
            } else {
                ui.label(RichText::new("unable to render").italics().weak());
            }
        });
        ui.add_space(18.0);
    }
}

fn edit_lines_other(ui: &mut Ui, other: &mut Map<String, Value>, edit_color: Color32) {
    let mut to_remove: Vec<String> = Vec::new();
    for (field, jsonvalue) in other.iter_mut() {
        ui.horizontal(|ui| {
            ui.label(&format!("{}: ", field));
            if let Value::String(s) = jsonvalue {
                ui.with_layout(Layout::right_to_left(Align::TOP), |ui| {
                    if ui.button("Remove").clicked() {
                        to_remove.push(field.to_owned());
                    }
                    ui.add(
                        TextEdit::singleline(s)
                            .text_color(edit_color)
                            .desired_width(f32::INFINITY),
                    );
                });
            }
        });
        ui.add_space(18.0);
    }
    for rem in to_remove.iter() {
        other.remove(rem);
    }
}<|MERGE_RESOLUTION|>--- conflicted
+++ resolved
@@ -120,11 +120,7 @@
                     }
                     ui.label("to edit/save metadata.");
                 });
-<<<<<<< HEAD
-            } else if !GLOBALS
-=======
             } else if GLOBALS
->>>>>>> 8bca4158
                 .storage
                 .filter_relays(|r| r.has_usage_bits(Relay::WRITE))
                 .unwrap_or(vec![])
