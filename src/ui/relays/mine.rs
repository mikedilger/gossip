use super::GossipUi;
use crate::globals::GLOBALS;
use crate::relay::Relay;
use crate::ui::widgets;
use crate::{comms::ToOverlordMessage, ui::Page};
use eframe::egui;
use egui::{Context, Ui};
use egui_winit::egui::Id;

pub(super) fn update(app: &mut GossipUi, _ctx: &Context, _frame: &mut eframe::Frame, ui: &mut Ui) {
    let is_editing = app.relays.edit.is_some();
    ui.add_space(10.0);
    ui.horizontal_wrapped(|ui| {
<<<<<<< HEAD
        ui.heading(Page::RelaysMine.name());
        ui.set_enabled(!is_editing);
=======
        ui.heading("My Relays");
        ui.set_enabled(!is_editing);
        ui.add_space(10.0);
        if ui.button("Advertise Relay List")
            .on_hover_text("Advertise my relays. Will send 10002 kind to all relays that have 'ADVERTISE' usage enabled")
            .clicked() {
            let _ = GLOBALS
                .to_overlord
                .send(ToOverlordMessage::AdvertiseRelayList);
        }
        ui.add_space(50.0);
        widgets::search_filter_field(ui, &mut app.relays.search, 200.0);
>>>>>>> ec7563c3
        ui.with_layout(egui::Layout::right_to_left(egui::Align::Min), |ui| {
            ui.add_space(20.0);
            super::configure_list_btn(app, ui);
            ui.add_space(20.0);
            super::relay_filter_combo(app, ui);
            ui.add_space(20.0);
            super::relay_sort_combo(app, ui);
            ui.add_space(20.0);
            widgets::search_filter_field(ui, &mut app.relays.search, 200.0);
        });
    });
    ui.add_space(10.0);

    let relays = if !is_editing {
        // clear edit cache if present
        if !app.relays.edit_relays.is_empty() {
            app.relays.edit_relays.clear()
        }
        get_relays(app)
    } else {
        // when editing, use cached list
        // build list if still empty
        if app.relays.edit_relays.is_empty() {
            app.relays.edit_relays = get_relays(app);
        }
        app.relays.edit_relays.clone()
    };

    let id_source: Id = "MyRelaysScroll".into();

    super::relay_scroll_list(app, ui, relays, id_source);
}

fn get_relays(app: &mut GossipUi) -> Vec<Relay> {
    let mut relays: Vec<Relay> = GLOBALS
        .storage
        .filter_relays(|relay| relay.usage_bits != 0 && super::filter_relay(&app.relays, relay))
        .unwrap_or(Vec::new());

    relays.sort_by(|a, b| super::sort_relay(&app.relays, a, b));
    relays
}<|MERGE_RESOLUTION|>--- conflicted
+++ resolved
@@ -11,11 +11,7 @@
     let is_editing = app.relays.edit.is_some();
     ui.add_space(10.0);
     ui.horizontal_wrapped(|ui| {
-<<<<<<< HEAD
         ui.heading(Page::RelaysMine.name());
-        ui.set_enabled(!is_editing);
-=======
-        ui.heading("My Relays");
         ui.set_enabled(!is_editing);
         ui.add_space(10.0);
         if ui.button("Advertise Relay List")
@@ -27,7 +23,6 @@
         }
         ui.add_space(50.0);
         widgets::search_filter_field(ui, &mut app.relays.search, 200.0);
->>>>>>> ec7563c3
         ui.with_layout(egui::Layout::right_to_left(egui::Align::Min), |ui| {
             ui.add_space(20.0);
             super::configure_list_btn(app, ui);
