use std::cmp::Ordering;

use crate::{db::DbRelay, globals::GLOBALS, comms::ToOverlordMessage};

use super::{GossipUi, Page};
use eframe::egui;
use egui::{Context, Ui};
use egui_winit::egui::{Id, vec2, Rect, RichText, TextBuffer};
use nostr_types::RelayUrl;

mod active;
mod mine;
mod known;

pub(super) struct RelayUi {
    /// text of search field
    search: String,
    /// how to sort relay entries
    sort: RelaySorting,
    /// which relays to include in the list
    filter: RelayFilter,
    /// an optional relay url
    edit: Option<RelayUrl>,

    /// Add Relay dialog
    pub(super) add_dialog_active: bool,
    new_relay_url: String,
}

impl RelayUi {
    pub(super) fn new() -> Self {
        Self {
            search: String::new(),
            sort: RelaySorting::default(),
            filter: RelayFilter::default(),
            edit: None,
            add_dialog_active: false,
            new_relay_url: "".to_string(),
        }
    }
}

#[derive(PartialEq,Default)]
pub(super) enum RelaySorting {
    #[default]
    WriteRelays,
    AdvertiseRelays,
    HighestFollowing,
    HighestSuccessRate,
    LowestSuccessRate,
}

impl RelaySorting {
    pub fn get_name(&self) -> &str {
        match self {
            RelaySorting::WriteRelays => "Write Relays",
            RelaySorting::AdvertiseRelays => "Advertise Relays",
            RelaySorting::HighestFollowing => "Following",
            RelaySorting::HighestSuccessRate => "Success Rate",
            RelaySorting::LowestSuccessRate => "Failure Rate",
        }
    }
}

#[derive(PartialEq, Default)]
pub(super) enum RelayFilter {
    #[default]
    All,
    Write,
    Read,
    Advertise,
    Private,
}

impl RelayFilter {
    pub fn get_name(&self) -> &str {
        match self {
            RelayFilter::All => "All",
            RelayFilter::Write => "Write",
            RelayFilter::Read => "Read",
            RelayFilter::Advertise => "Advertise",
            RelayFilter::Private => "Private",
        }
    }
}

///
/// Show the Relays UI
///
pub(super) fn update(app: &mut GossipUi, ctx: &Context, frame: &mut eframe::Frame, ui: &mut Ui) {
<<<<<<< HEAD
    #[cfg(not(feature = "side-menu"))]
    {
        ui.horizontal(|ui| {
            if ui
                .add(egui::SelectableLabel::new(
                    app.page == Page::RelaysActivityMonitor,
                    "Live",
                ))
                .clicked()
            {
                app.set_page(Page::RelaysActivityMonitor);
            }
            ui.separator();
            if ui
                .add(egui::SelectableLabel::new(
                    app.page == Page::RelaysKnownNetwork,
                    "Configure",
                ))
                .clicked()
            {
                app.set_page(Page::RelaysKnownNetwork);
            }
            ui.separator();
        });
        ui.separator();
    }

    if app.page == Page::RelaysActivityMonitor {
        active::update(app, ctx, frame, ui);
    } else if app.page == Page::RelaysMine {
        mine::update(app, ctx, frame, ui);
    } else if app.page == Page::RelaysKnownNetwork {
        known::update(app, ctx, frame, ui);
    }
}

pub(super) fn entry_dialog(ctx: &Context, app: &mut GossipUi) {
    let dlg_size = vec2(ctx.screen_rect().width() * 0.66, 120.0);

    egui::Area::new("hide-background-area")
        .fixed_pos(ctx.screen_rect().left_top())
        .movable(false)
        .interactable(false)
        .order(egui::Order::Middle)
        .show(ctx, |ui| {
            ui.painter().rect_filled(
                ctx.screen_rect(),
                egui::Rounding::same(0.0),
                egui::Color32::from_rgba_unmultiplied(0x9f,0x9f,0x9f,102));
        });

    let id: Id = "relays-add-dialog".into();
    let mut frame = egui::Frame::popup(&ctx.style());
    let area = egui::Area::new(id)
        .movable(false)
        .interactable(true)
        .order(egui::Order::Foreground)
        .fixed_pos(ctx.screen_rect().center() - vec2(dlg_size.x/2.0, dlg_size.y));
    area.show_open_close_animation(ctx, &frame, app.relays.add_dialog_active);
    area.show(ctx, |ui| {
        frame.fill = ui.visuals().extreme_bg_color;
        frame.inner_margin = egui::Margin::symmetric(20.0, 10.0);
        frame.show(ui, |ui|{
            ui.set_min_size(dlg_size);
            ui.set_max_size(dlg_size);

            // ui.max_rect is inner_margin size
            let tr = ui.max_rect().right_top();

            ui.vertical(|ui|{
                ui.horizontal(|ui|{
                    ui.heading("Add a new relay");
                    let rect = Rect::from_x_y_ranges(tr.x ..= tr.x + 10.0 , tr.y - 20.0 ..= tr.y - 10.0 );
                    ui.allocate_ui_at_rect(
                        rect,
                        |ui|{
                            if ui.add_sized(
                                rect.size(),
                                super::widgets::NavItem::new("\u{274C}", false)).clicked() {
                                app.relays.add_dialog_active = false;
=======
    if app.page == Page::RelaysLive {
        ui.add_space(10.0);

        ui.heading("Connected Relays");
        ui.add_space(18.0);

        let connected_relays: Vec<(RelayUrl, String)> = GLOBALS
            .connected_relays
            .iter()
            .map(|r| {
                (
                    r.key().clone(),
                    r.value()
                        .iter()
                        .map(|rj| {
                            if rj.persistent {
                                format!("[{}]", rj.reason)
                            } else {
                                rj.reason.to_string()
>>>>>>> 6c3071f3
                            }
                        });
                });
                ui.add_space(10.0);
                ui.add(egui::Label::new("Enter relay URL:"));
                ui.add_space(10.0);
                let edit_response = ui.horizontal(|ui|{
                    ui.style_mut().visuals.widgets.inactive.bg_stroke.width = 1.0;
                    ui.style_mut().visuals.widgets.hovered.bg_stroke.width = 1.0;
                    ui.add(
                        text_edit_line!(app, app.relays.new_relay_url).desired_width(ui.available_width())
                        .hint_text("wss://myrelay.com") )
                });

                ui.add_space(10.0);
                ui.allocate_ui_with_layout( vec2(edit_response.inner.rect.width(), 30.0), egui::Layout::left_to_right(egui::Align::Min), |ui|{
                    ui.with_layout(egui::Layout::right_to_left(egui::Align::Min), |ui|{
                        ui.visuals_mut().widgets.inactive.weak_bg_fill = app.settings.theme.accent_color();
                        ui.visuals_mut().widgets.hovered.weak_bg_fill = {
                            let mut hsva: egui::ecolor::HsvaGamma  = app.settings.theme.accent_color().into();
                            hsva.v *= 0.8;
                            hsva.into()
                        };
                        ui.spacing_mut().button_padding *= 2.0;
                        let text = RichText::new("Check & Configure").color(ui.visuals().extreme_bg_color);
                        if ui.add(egui::Button::new(text)).on_hover_cursor(egui::CursorIcon::PointingHand).clicked() {
                            if let Ok(url) = RelayUrl::try_from_str(&app.relays.new_relay_url) {
                                let _ = GLOBALS.to_overlord.send(ToOverlordMessage::AddRelay(url.clone()));
                                *GLOBALS.status_message.blocking_write() = format!(
                                    "I asked the overlord to add relay {}. Check for it below.",
                                    &app.relays.new_relay_url
                                );

                                // send user to known relays page (where the new entry should show up)
                                app.set_page( Page::RelaysKnownNetwork );
                                // set the new relay to edit mode
                                app.relays.edit = Some(url);
                                // search for the new relay so it shows at the top
                                app.relays.search = app.relays.new_relay_url.take();
                                // reset the filters so it will show
                                app.relays.filter = RelayFilter::All;

                                // close this dialog
                                app.relays.add_dialog_active = false;
                                app.relays.new_relay_url = "".to_owned();
                            } else {
                                *GLOBALS.status_message.blocking_write() =
                                    "That's not a valid relay URL.".to_owned();
                            }
                        }
                    });
                });
            });

        });
    });
}

///
/// Draw relay sort comboBox
///
pub(super) fn relay_sort_combo(app: &mut GossipUi, ui: &mut Ui) {
    let sort_combo = egui::ComboBox::from_id_source(Id::from("RelaySortCombo"));
    sort_combo
        .width(130.0)
        .selected_text("Sort by ".to_string() + app.relays.sort.get_name())
        .show_ui(ui, |ui| {
            ui.selectable_value(
                &mut app.relays.sort,
                RelaySorting::HighestFollowing,
                RelaySorting::HighestFollowing.get_name(),
            );
            ui.selectable_value(
                &mut app.relays.sort,
                RelaySorting::HighestSuccessRate,
                RelaySorting::HighestSuccessRate.get_name(),
            );
            ui.selectable_value(
                &mut app.relays.sort,
                RelaySorting::LowestSuccessRate,
                RelaySorting::LowestSuccessRate.get_name(),
            );
            ui.selectable_value(
                &mut app.relays.sort,
                RelaySorting::WriteRelays,
                RelaySorting::WriteRelays.get_name(),
            );
            ui.selectable_value(
                &mut app.relays.sort,
                RelaySorting::AdvertiseRelays,
                RelaySorting::AdvertiseRelays.get_name(),
            );
        });
}

///
/// Draw relay filter comboBox
///
pub(super) fn relay_filter_combo(app: &mut GossipUi, ui: &mut Ui) {
    let filter_combo = egui::ComboBox::from_id_source(Id::from("RelayFilterCombo"));
    filter_combo
        .selected_text(app.relays.filter.get_name())
        .show_ui(ui, |ui| {
            ui.selectable_value(
                &mut app.relays.filter,
                RelayFilter::All,
                RelayFilter::All.get_name(),
            );
            ui.selectable_value(
                &mut app.relays.filter,
                RelayFilter::Write,
                RelayFilter::Write.get_name(),
            );
            ui.selectable_value(
                &mut app.relays.filter,
                RelayFilter::Read,
                RelayFilter::Read.get_name(),
            );
            ui.selectable_value(
                &mut app.relays.filter,
                RelayFilter::Advertise,
                RelayFilter::Advertise.get_name(),
            );
            ui.selectable_value(
                &mut app.relays.filter,
                RelayFilter::Private,
                RelayFilter::Private.get_name(),
            );
        });
}

///
/// Filter a relay entry
/// - return: true if selected
///
pub(super) fn sort_relay(rui: &RelayUi, a: &DbRelay, b: &DbRelay) -> Ordering {
    match rui.sort {
        RelaySorting::WriteRelays => b
            .has_usage_bits(DbRelay::WRITE)
            .cmp(&a.has_usage_bits(DbRelay::WRITE))
            .then(a.url.cmp(&b.url)),
        RelaySorting::AdvertiseRelays => b
            .has_usage_bits(DbRelay::ADVERTISE)
            .cmp(&a.has_usage_bits(DbRelay::ADVERTISE))
            .then(a.url.cmp(&b.url)),
        RelaySorting::HighestFollowing => a.url.cmp(&b.url), // FIXME need following numbers here
        RelaySorting::HighestSuccessRate => b
            .success_rate()
            .total_cmp(&a.success_rate())
            .then(a.url.cmp(&b.url)),
        RelaySorting::LowestSuccessRate => a
            .success_rate()
            .total_cmp(&b.success_rate())
            .then(a.url.cmp(&b.url)),
    }
}

///
/// Filter a relay entry
/// - return: true if selected
///
pub(super) fn filter_relay(rui: &RelayUi, ri: &DbRelay) -> bool {
    let search = if rui.search.len() > 1 {
        ri.url
            .as_str()
            .to_lowercase()
            .contains(&rui.search.to_lowercase())
    } else {
        true
    };

    let filter = match rui.filter {
        RelayFilter::All => true,
        RelayFilter::Write => ri.has_usage_bits(DbRelay::WRITE),
        RelayFilter::Read => ri.has_usage_bits(DbRelay::READ),
        RelayFilter::Advertise => ri.has_usage_bits(DbRelay::ADVERTISE),
        RelayFilter::Private => !ri.has_usage_bits(DbRelay::INBOX | DbRelay::OUTBOX),
    };

    search && filter
}<|MERGE_RESOLUTION|>--- conflicted
+++ resolved
@@ -88,34 +88,6 @@
 /// Show the Relays UI
 ///
 pub(super) fn update(app: &mut GossipUi, ctx: &Context, frame: &mut eframe::Frame, ui: &mut Ui) {
-<<<<<<< HEAD
-    #[cfg(not(feature = "side-menu"))]
-    {
-        ui.horizontal(|ui| {
-            if ui
-                .add(egui::SelectableLabel::new(
-                    app.page == Page::RelaysActivityMonitor,
-                    "Live",
-                ))
-                .clicked()
-            {
-                app.set_page(Page::RelaysActivityMonitor);
-            }
-            ui.separator();
-            if ui
-                .add(egui::SelectableLabel::new(
-                    app.page == Page::RelaysKnownNetwork,
-                    "Configure",
-                ))
-                .clicked()
-            {
-                app.set_page(Page::RelaysKnownNetwork);
-            }
-            ui.separator();
-        });
-        ui.separator();
-    }
-
     if app.page == Page::RelaysActivityMonitor {
         active::update(app, ctx, frame, ui);
     } else if app.page == Page::RelaysMine {
@@ -169,27 +141,6 @@
                                 rect.size(),
                                 super::widgets::NavItem::new("\u{274C}", false)).clicked() {
                                 app.relays.add_dialog_active = false;
-=======
-    if app.page == Page::RelaysLive {
-        ui.add_space(10.0);
-
-        ui.heading("Connected Relays");
-        ui.add_space(18.0);
-
-        let connected_relays: Vec<(RelayUrl, String)> = GLOBALS
-            .connected_relays
-            .iter()
-            .map(|r| {
-                (
-                    r.key().clone(),
-                    r.value()
-                        .iter()
-                        .map(|rj| {
-                            if rj.persistent {
-                                format!("[{}]", rj.reason)
-                            } else {
-                                rj.reason.to_string()
->>>>>>> 6c3071f3
                             }
                         });
                 });
