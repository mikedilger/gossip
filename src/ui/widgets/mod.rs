mod copy_button;
pub(crate) mod list_entry;
pub use copy_button::{CopyButton, COPY_SYMBOL_SIZE};

mod nav_item;
use egui_winit::egui::{vec2, FontSelection, Rect, Response, Sense, TextEdit, Ui, WidgetText};
pub use nav_item::NavItem;

mod relay_entry;
pub use relay_entry::{RelayEntry, RelayEntryView};

<<<<<<< HEAD
use eframe::egui::widgets::TextEdit;
use eframe::egui::{FontSelection, Ui, WidgetText};
use egui_winit::egui::{vec2, Rect, Response, Sense};

pub const DROPDOWN_DISTANCE: f32 = 10.0;

=======
>>>>>>> d50f2507
// pub fn break_anywhere_label(ui: &mut Ui, text: impl Into<WidgetText>) {
//     let mut job = text.into().into_text_job(
//         ui.style(),
//         FontSelection::Default,
//         ui.layout().vertical_align(),
//     );
//     job.job.sections.first_mut().unwrap().format.color =
//         ui.style().visuals.widgets.noninteractive.fg_stroke.color;
//     job.job.wrap.break_anywhere = true;
//     ui.label(job.job);
// }

pub fn break_anywhere_hyperlink_to(ui: &mut Ui, text: impl Into<WidgetText>, url: impl ToString) {
    let mut job = text.into().into_text_job(
        ui.style(),
        FontSelection::Default,
        ui.layout().vertical_align(),
    );
    job.job.wrap.break_anywhere = true;
    ui.hyperlink_to(job.job, url);
}

pub fn search_filter_field(ui: &mut Ui, field: &mut String, width: f32) -> Response {
    // search field
    let response = ui.add(
        TextEdit::singleline(field)
            .text_color(ui.visuals().widgets.inactive.fg_stroke.color)
            .desired_width(width),
    );
    let rect = Rect::from_min_size(
        response.rect.right_top() - vec2(response.rect.height(), 0.0),
        vec2(response.rect.height(), response.rect.height()),
    );

    // search clear button
    if ui
        .put(
            rect,
            NavItem::new("\u{2715}", field.is_empty())
                .color(ui.visuals().widgets.inactive.fg_stroke.color)
                .active_color(ui.visuals().widgets.active.fg_stroke.color)
                .hover_color(ui.visuals().hyperlink_color)
                .sense(Sense::click()),
        )
        .clicked()
    {
        field.clear();
    }

    response
}<|MERGE_RESOLUTION|>--- conflicted
+++ resolved
@@ -9,15 +9,8 @@
 mod relay_entry;
 pub use relay_entry::{RelayEntry, RelayEntryView};
 
-<<<<<<< HEAD
-use eframe::egui::widgets::TextEdit;
-use eframe::egui::{FontSelection, Ui, WidgetText};
-use egui_winit::egui::{vec2, Rect, Response, Sense};
-
 pub const DROPDOWN_DISTANCE: f32 = 10.0;
 
-=======
->>>>>>> d50f2507
 // pub fn break_anywhere_label(ui: &mut Ui, text: impl Into<WidgetText>) {
 //     let mut job = text.into().into_text_job(
 //         ui.style(),
