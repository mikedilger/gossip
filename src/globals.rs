--- conflicted
+++ resolved
@@ -116,12 +116,9 @@
 
     /// LMDB storage
     pub storage: Storage,
-<<<<<<< HEAD
-=======
 
     /// Events Processed
     pub events_processed: AtomicU32,
->>>>>>> 8bca4158
 }
 
 lazy_static! {
@@ -168,10 +165,7 @@
             current_zap: PRwLock::new(ZapState::None),
             hashtag_regex: Regex::new(r"(?:^|\W)(#[\w\p{Extended_Pictographic}]+)(?:$|\W)").unwrap(),
             storage,
-<<<<<<< HEAD
-=======
             events_processed: AtomicU32::new(0),
->>>>>>> 8bca4158
         }
     };
 }
