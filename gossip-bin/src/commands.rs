use bech32::FromBase32;
use gossip_lib::PersonRelay;
use gossip_lib::GLOBALS;
use gossip_lib::{Error, ErrorKind};
use gossip_lib::{PersonList, PersonListMetadata};
use nostr_types::{
<<<<<<< HEAD
    EncryptedPrivateKey, Event, EventAddr, EventKind, Filter, Id, NostrBech32, NostrUrl, PreEvent,
=======
    EncryptedPrivateKey, Event, EventAddr, EventKind, Id, NostrBech32, NostrUrl, PreEvent,
>>>>>>> c43ec9ed
    PrivateKey, PublicKey, RelayUrl, Tag, UncheckedUrl, Unixtime,
};
use std::collections::HashSet;
use std::env;
use tokio::runtime::Runtime;
use zeroize::Zeroize;

#[derive(Debug, Clone)]
pub struct Command {
    cmd: &'static str,
    usage_params: &'static str,
    desc: &'static str,
}

impl Command {
    fn usage(&self, msg: String) -> Result<(), Error> {
        Err(ErrorKind::Usage(
            msg,
            format!("Usage: gossip {} {}", self.cmd, self.usage_params),
        )
        .into())
    }
}

<<<<<<< HEAD
const COMMANDS: [Command; 33] = [
=======
const COMMANDS: [Command; 34] = [
>>>>>>> c43ec9ed
    Command {
        cmd: "oneshot",
        usage_params: "{depends}",
        desc: "temporary oneshot action",
    },
    Command {
        cmd: "add_person_relay",
        usage_params: "<hexOrBech32String> <relayurl>",
        desc: "add the relay as a read and write relay for the person",
    },
    Command {
        cmd: "add_person_list",
        usage_params: "<listname>",
        desc: "add a new person list with the given name",
    },
    Command {
        cmd: "backdate_eose",
        usage_params: "",
        desc: "backdate last_general_eose_at by 24 hours for every relay",
    },
    Command {
        cmd: "bech32_decode",
        usage_params: "<bech32string>",
        desc: "decode the bech32 string.",
    },
    Command {
        cmd: "bech32_encode_event_addr",
        usage_params: "<kind> <pubkeyhex> <d> [<relayurl>, ...]",
        desc: "encode an event address (parameterized replaceable event link).",
    },
    Command {
        cmd: "decrypt",
        usage_params: "<pubkeyhex> <ciphertext>",
        desc: "decrypt the ciphertext from the pubkeyhex.",
    },
    Command {
        cmd: "delete_spam_by_content",
        usage_params: "<kind> <unixtime_since> <substring>",
        desc: "delete all feed-displayable events with content matching the substring (including giftwraps)",
    },
    Command {
        cmd: "delete_relay",
        usage_params: "<relayurl>",
        desc: "delete a relay record from storage.",
    },
    Command {
        cmd: "dpi",
        usage_params: "<dpi>",
        desc: "override the DPI setting",
    },
    Command {
        cmd: "events_of_kind",
        usage_params: "<kind>",
        desc: "print IDs of all events of kind=<kind>",
    },
    Command {
        cmd: "events_of_pubkey_and_kind",
        usage_params: "<pubkeyhex> <kind>",
        desc: "print IDs of all events from <pubkeyhex> of kind=<kind>",
    },
    Command {
        cmd: "export_encrypted_key",
        usage_params: "",
        desc: "Export the encrypted private key",
    },
    Command {
        cmd: "giftwrap_ids",
        usage_params: "",
        desc: "List the IDs of all giftwrap events you are tagged on",
    },
    Command {
        cmd: "help",
        usage_params: "<command>",
        desc: "show this list",
    },
    Command {
        cmd: "import_encrypted_private_key",
        usage_params: "<ncryptsec>",
        desc: "import encrypted private key",
    },
    Command {
        cmd: "import_event",
        usage_params: "<event_json>",
        desc: "import and process a JSON event",
    },
    Command {
        cmd: "login",
        usage_params: "",
        desc: "login on the command line before starting the gossip GUI",
    },
    Command {
        cmd: "offline",
        usage_params: "",
        desc: "login on the command line before starting the gossip GUI",
    },
    Command {
        cmd: "print_event",
        usage_params: "<idhex>",
        desc: "print the event (in JSON) from the database that has the given id",
    },
    Command {
        cmd: "print_followed",
        usage_params: "",
        desc: "print every pubkey that is followed",
    },
    Command {
        cmd: "print_muted",
        usage_params: "",
        desc: "print every pubkey that is muted",
    },
    Command {
        cmd: "print_person_lists",
        usage_params: "",
        desc: "print every pubkey in every person list",
    },
    Command {
        cmd: "print_person",
        usage_params: "<pubkeyHexOrBech32>",
        desc: "print the given person",
    },
    Command {
        cmd: "print_person_relays",
        usage_params: "<pubkeyhex>",
        desc: "print all the person-relay records for the given person",
    },
    Command {
        cmd: "print_relay",
        usage_params: "<url>",
        desc: "print the relay record",
    },
    Command {
        cmd: "print_relays",
        usage_params: "",
        desc: "print all the relay records",
    },
    Command {
        cmd: "print_seen_on",
        usage_params: "<idhex>",
        desc: "print the relays the event was seen on",
    },
    Command {
        cmd: "rebuild_indices",
        usage_params: "",
        desc: "Rebuild all event-related indices",
    },
    Command {
        cmd: "rename_person_list",
        usage_params: "<number> <newname>",
        desc: "Rename a person list",
    },
    Command {
        cmd: "reprocess_recent",
        usage_params: "",
        desc: "Reprocess events that came during the last 24 hours",
    },
    Command {
        cmd: "ungiftwrap",
        usage_params: "<idhex>",
        desc: "Unwrap the giftwrap event with the given ID and print the rumor (in JSON)",
    },
    Command {
        cmd: "verify",
        usage_params: "<idhex>",
        desc: "Verify if the given event signature is valid",
    },
    Command {
        cmd: "verify_json",
        usage_params: "<event_json>",
        desc: "Verify if the passed in event JSON's signature is valid",
    },
];

pub fn handle_command(mut args: env::Args, runtime: &Runtime) -> Result<bool, Error> {
    let _ = args.next(); // program name
    let command_string = args.next().unwrap(); // must be there or we would not have been called

    let mut command: Option<Command> = None;
    for c in COMMANDS.iter() {
        if command_string == c.cmd {
            command = Some(c.to_owned());
            break;
        }
    }
    let command = match command {
        None => return Err(ErrorKind::UnknownCommand(command_string).into()),
        Some(c) => c,
    };

    match command.cmd {
        "oneshot" => oneshot(command, args)?,
        "add_person_relay" => add_person_relay(command, args)?,
        "add_person_list" => add_person_list(command, args)?,
        "backdate_eose" => backdate_eose()?,
        "bech32_decode" => bech32_decode(command, args)?,
        "bech32_encode_event_addr" => bech32_encode_event_addr(command, args)?,
        "decrypt" => decrypt(command, args)?,
        "delete_spam_by_content" => delete_spam_by_content(command, args, runtime)?,
        "delete_relay" => delete_relay(command, args)?,
        "dpi" => override_dpi(command, args)?,
        "events_of_kind" => events_of_kind(command, args)?,
        "events_of_pubkey_and_kind" => events_of_pubkey_and_kind(command, args)?,
        "export_encrypted_key" => export_encrypted_key()?,
        "giftwrap_ids" => giftwrap_ids(command)?,
        "help" => help(command, args)?,
        "import_encrypted_private_key" => import_encrypted_private_key(command, args)?,
        "import_event" => import_event(command, args, runtime)?,
        "login" => {
            login()?;
            return Ok(false);
        }
        "offline" => {
            offline()?;
            return Ok(false);
        }
        "print_event" => print_event(command, args)?,
        "print_followed" => print_followed(command)?,
        "print_muted" => print_muted(command)?,
        "print_person_lists" => print_person_lists(command)?,
        "print_person" => print_person(command, args)?,
        "print_person_relays" => print_person_relays(command, args)?,
        "print_relay" => print_relay(command, args)?,
        "print_relays" => print_relays(command)?,
        "print_seen_on" => print_seen_on(command, args)?,
        "rebuild_indices" => rebuild_indices()?,
        "rename_person_list" => rename_person_list(command, args)?,
        "reprocess_recent" => reprocess_recent(command, runtime)?,
        "ungiftwrap" => ungiftwrap(command, args)?,
        "verify" => verify(command, args)?,
        "verify_json" => verify_json(command, args)?,
        other => println!("Unknown command {}", other),
    }

    Ok(true)
}

pub fn help(_cmd: Command, mut args: env::Args) -> Result<(), Error> {
    if let Some(sub) = args.next() {
        for c in COMMANDS.iter() {
            if sub == c.cmd {
                println!("gossip {} {}", c.cmd, c.usage_params);
                println!("    {}", c.desc);
                return Ok(());
            }
        }
        println!("No such command {}", sub);
    } else {
        for c in COMMANDS.iter() {
            println!("  {} {}", c.cmd, c.usage_params);
        }
    }
    Ok(())
}

pub fn oneshot(_cmd: Command, mut _args: env::Args) -> Result<(), Error> {
    // This code area is reserved for doing things that do not get committed
    Ok(())
}

pub fn add_person_relay(cmd: Command, mut args: env::Args) -> Result<(), Error> {
    let pubkey = match args.next() {
        Some(s) => match PublicKey::try_from_hex_string(&s, true) {
            Ok(pk) => pk,
            Err(_) => PublicKey::try_from_bech32_string(&s, true)?,
        },
        None => return cmd.usage("Missing hexOrBech32String parameter".to_string()),
    };

    let relay_url = match args.next() {
        Some(s) => RelayUrl::try_from_str(&s)?,
        None => return cmd.usage("Missing relayurl parameter".to_string()),
    };

    let mut pr = match GLOBALS.storage.read_person_relay(pubkey, &relay_url) {
        Ok(None) => PersonRelay::new(pubkey, relay_url),
        Ok(Some(pr)) => pr,
        Err(_) => PersonRelay::new(pubkey, relay_url),
    };

    pr.manually_paired_read = true;
    pr.manually_paired_write = true;
    GLOBALS.storage.write_person_relay(&pr, None)?;

    Ok(())
}

pub fn add_person_list(cmd: Command, mut args: env::Args) -> Result<(), Error> {
    let listname = match args.next() {
        Some(s) => s,
        None => return cmd.usage("Missing listname parameter".to_string()),
    };

    let metadata = PersonListMetadata {
        dtag: listname.clone(),
        title: listname.clone(),
        ..Default::default()
    };

    let _list = GLOBALS.storage.allocate_person_list(&metadata, None)?;
    Ok(())
}

pub fn backdate_eose() -> Result<(), Error> {
    let now = Unixtime::now().unwrap();
    let ago = (now.0 - 60 * 60 * 24) as u64;

    GLOBALS.storage.modify_all_relays(
        |relay| {
            if let Some(eose) = relay.last_general_eose_at {
                if eose > ago {
                    relay.last_general_eose_at = Some(ago);
                }
            }
        },
        None,
    )?;

    Ok(())
}

pub fn bech32_decode(cmd: Command, mut args: env::Args) -> Result<(), Error> {
    let mut param = match args.next() {
        Some(s) => s,
        None => return cmd.usage("Missing bech32string parameter".to_string()),
    };

    // Also work if prefixed with 'nostr:'
    if let Some(nurl) = NostrUrl::try_from_string(&param) {
        param = format!("{}", nurl.0);
    }

    if let Some(nb32) = NostrBech32::try_from_string(&param) {
        match nb32 {
            NostrBech32::EventAddr(ea) => {
                println!("Event Address:");
                println!("  d={}", ea.d);
                println!(
                    "  relays={}",
                    ea.relays
                        .iter()
                        .map(|r| r.as_str().to_owned())
                        .collect::<Vec<String>>()
                        .join(", ")
                );
                println!("  kind={}", Into::<u32>::into(ea.kind));
                println!("  author={}", ea.author.as_hex_string());
            }
            NostrBech32::EventPointer(ep) => {
                println!("Event Pointer:");
                println!("  id={}", ep.id.as_hex_string());
                println!(
                    "  relays={}",
                    ep.relays
                        .iter()
                        .map(|r| r.as_str().to_owned())
                        .collect::<Vec<String>>()
                        .join(", ")
                );
                if let Some(kind) = ep.kind {
                    println!("  kind={}", Into::<u32>::into(kind));
                }
                if let Some(author) = ep.author {
                    println!("  author={}", author.as_hex_string());
                }
            }
            NostrBech32::Id(id) => {
                println!("Id: {}", id.as_hex_string());
            }
            NostrBech32::Profile(profile) => {
                println!("Profile:");
                println!("  pubkey: {}", profile.pubkey.as_hex_string());
                println!(
                    "  relays={}",
                    profile
                        .relays
                        .iter()
                        .map(|r| r.as_str().to_owned())
                        .collect::<Vec<String>>()
                        .join(", ")
                );
            }
            NostrBech32::Pubkey(pubkey) => {
                println!("Pubkey: {}", pubkey.as_hex_string());
            }
            NostrBech32::Relay(url) => {
                println!("Relay URL: {}", url.0);
            }
        }
    } else if let Ok(mut key) = PrivateKey::try_from_bech32_string(&param) {
        println!("Private Key: {}", key.as_hex_string());
    } else {
        let data = bech32::decode(&param).unwrap();
        println!("DATA.0 = {}", data.0);
        let decoded = Vec::<u8>::from_base32(&data.1).unwrap();
        println!("DATA.1 = {}", String::from_utf8_lossy(&decoded));
    }

    Ok(())
}

pub fn bech32_encode_event_addr(cmd: Command, mut args: env::Args) -> Result<(), Error> {
    let kind: EventKind = match args.next() {
        Some(integer) => integer.parse::<u32>()?.into(),
        None => return cmd.usage("Missing kind parameter".to_string()),
    };

    let pubkey = match args.next() {
        Some(hex) => PublicKey::try_from_hex_string(&hex, true)?,
        None => return cmd.usage("Missing pubkeyhex parameter".to_string()),
    };

    let d = match args.next() {
        Some(d) => d,
        None => return cmd.usage("Missing d parameter".to_string()),
    };

    let mut urls: Vec<UncheckedUrl> = vec![];

    for s in args {
        urls.push(UncheckedUrl::from_string(s));
    }

    let ea = EventAddr {
        d,
        relays: urls,
        kind,
        author: pubkey,
    };

    println!("{}", ea.as_bech32_string());

    Ok(())
}

pub fn decrypt(cmd: Command, mut args: env::Args) -> Result<(), Error> {
    let pubkey = match args.next() {
        Some(hex) => PublicKey::try_from_hex_string(&hex, true)?,
        None => return cmd.usage("Missing pubkeyhex parameter".to_string()),
    };

    let ciphertext = match args.next() {
        Some(text) => text,
        None => return cmd.usage("Missing ciphertext parameter".to_string()),
    };

    login()?;

    let plaintext = GLOBALS.identity.decrypt(&pubkey, &ciphertext)?;
    println!("{}", plaintext);

    Ok(())
}

pub fn delete_spam_by_content(
    cmd: Command,
    mut args: env::Args,
    runtime: &Runtime,
) -> Result<(), Error> {
    let mut kind: EventKind = match args.next() {
        Some(integer) => integer.parse::<u32>()?.into(),
        None => return cmd.usage("Missing kind parameter".to_string()),
    };

    let since = match args.next() {
        Some(s) => Unixtime(s.parse::<i64>()?),
        None => return cmd.usage("Missing <since_unixtime> paramter".to_string()),
    };

    let substring = match args.next() {
        Some(c) => c,
        None => return cmd.usage("Missing <substring> paramter".to_string()),
    };

    // If DM Chat, use GiftWrap
    if kind == EventKind::DmChat {
        kind = EventKind::GiftWrap;
    }

    // Login if we need to look into GiftWraps
    if kind == EventKind::GiftWrap {
        login()?;
    }

    // Get all event ids of the kind/since
    let mut filter = Filter::new();
    filter.add_event_kind(kind);
    filter.since = Some(since);
    let events = GLOBALS.storage.find_events_by_filter(&filter, |_| true)?;

    println!("Searching through {} events...", events.len());

    // Find events among those with matching spammy content
    let mut target_ids: Vec<Id> = Vec::new();
    for event in events {
        let mut matches = false;
        if kind == EventKind::GiftWrap {
            if let Ok(rumor) = GLOBALS.identity.unwrap_giftwrap(&event) {
                if rumor.content.contains(&substring) {
                    matches = true;
                }
            }
        } else if event.content.contains(&substring) {
            matches = true;
        }

        if matches {
            target_ids.push(event.id);
        }
    }

    // If no events we are done
    if target_ids.is_empty() {
        println!("No matches found");
        return Ok(());
    }

    println!("Deleting {} events...", target_ids.len());

    // Delete locally
    let mut txn = GLOBALS.storage.get_write_txn()?;
    for id in &target_ids {
        // Delete locally
        GLOBALS.storage.delete_event(*id, Some(&mut txn))?;

        // NOTE: we cannot add a delete relationship; we can't delete
        // other people's events.

        // FIXME: add a database of marked-deleted events
    }
    txn.commit()?;

    // Unless they were giftwraps, we are done
    // (We cannot delete spam on relays that we didn't author unless it is a giftwrap)
    if kind != EventKind::GiftWrap {
        println!("Ok");
        return Ok(());
    }

    // Get the relays these giftwraps were seen on
    let mut relays: HashSet<RelayUrl> = HashSet::new();
    for id in &target_ids {
        // Get seen on relays
        if let Ok(seen_on) = GLOBALS.storage.get_event_seen_on_relay(*id) {
            for (relay, _when) in seen_on {
                relays.insert(relay);
            }
        }
    }

    // Build up a single deletion event
    let mut tags: Vec<Tag> = Vec::new();
    for id in target_ids {
        tags.push(Tag::new_event(id, None, None));
    }
    let event = {
        let public_key = GLOBALS.identity.public_key().unwrap();
        let pre_event = PreEvent {
            pubkey: public_key,
            created_at: Unixtime::now().unwrap(),
            kind: EventKind::EventDeletion,
            tags,
            content: "spam".to_owned(),
        };
        // Should we add a pow? Maybe the relay needs it.
        GLOBALS.identity.sign_event(pre_event)?
    };
    println!("{}", serde_json::to_string(&event).unwrap());

    let job = tokio::task::spawn(async move {
        // Process this event locally
        if let Err(e) =
            gossip_lib::process::process_new_event(&event, None, None, false, false).await
        {
            println!("ERROR: {}", e);
        } else {
            // Post the event to all the relays
            for relay in relays {
                if let Err(e) = gossip_lib::direct::post(relay.as_str(), event.clone()) {
                    println!("ERROR: {}", e);
                }
            }
        }
    });

    runtime.block_on(job)?;

    println!("Ok.");
    Ok(())
}

pub fn delete_relay(cmd: Command, mut args: env::Args) -> Result<(), Error> {
    let rurl = match args.next() {
        Some(urlstr) => RelayUrl::try_from_str(&urlstr)?,
        None => return cmd.usage("Missing relay url parameter".to_string()),
    };

    GLOBALS.storage.delete_relay(&rurl, None)?;

    Ok(())
}

pub fn override_dpi(cmd: Command, mut args: env::Args) -> Result<(), Error> {
    let dpi = match args.next() {
        Some(dpistr) => dpistr.parse::<u32>()?,
        None => return cmd.usage("Missing DPI value".to_string()),
    };

    GLOBALS
        .storage
        .write_setting_override_dpi(&Some(dpi), None)?;

    println!("DPI override setting set to {}", dpi);

    Ok(())
}

pub fn import_encrypted_private_key(cmd: Command, mut args: env::Args) -> Result<(), Error> {
    let input = match args.next() {
        Some(input) => input,
        None => return cmd.usage("Missing ncryptsec parameter".to_string()),
    };

    let epk = EncryptedPrivateKey(input);

    // Verify first
    let mut password = rpassword::prompt_password("Password: ").unwrap();
    let _private_key = epk.decrypt(&password)?;
    password.zeroize();

    GLOBALS
        .storage
        .write_encrypted_private_key(Some(&epk), None)?;

    println!("Saved.");
    Ok(())
}

pub fn import_event(cmd: Command, mut args: env::Args, runtime: &Runtime) -> Result<(), Error> {
    let event = match args.next() {
        Some(json) => {
            let e: Event = serde_json::from_str(&json)?;
            e
        }
        None => return cmd.usage("Missing event parameter".to_string()),
    };

    login()?;

    let job = tokio::task::spawn(async move {
        if let Err(e) =
            gossip_lib::process::process_new_event(&event, None, None, false, true).await
        {
            println!("ERROR: {}", e);
        }
    });

    runtime.block_on(job)?;

    println!("Ok.");
    Ok(())
}

pub fn print_event(cmd: Command, mut args: env::Args) -> Result<(), Error> {
    let idstr = match args.next() {
        Some(id) => id,
        None => return cmd.usage("Missing idhex parameter".to_string()),
    };

    let id = Id::try_from_hex_string(&idstr)?;

    match GLOBALS.storage.read_event(id)? {
        Some(event) => println!("{}", serde_json::to_string(&event)?),
        None => return Err(ErrorKind::EventNotFound.into()),
    }

    Ok(())
}

pub fn print_relay(cmd: Command, mut args: env::Args) -> Result<(), Error> {
    if let Some(url) = args.next() {
        let rurl = RelayUrl::try_from_str(&url)?;
        if let Some(relay) = GLOBALS.storage.read_relay(&rurl, None)? {
            println!("{}", serde_json::to_string_pretty(&relay)?);
        } else {
            println!("Relay not found.");
        }
        Ok(())
    } else {
        cmd.usage("Missing url parameter".to_string())
    }
}

pub fn print_relays(_cmd: Command) -> Result<(), Error> {
    let relays = GLOBALS.storage.filter_relays(|_| true)?;
    for relay in &relays {
        println!("{}", serde_json::to_string(relay)?);
    }
    Ok(())
}

pub fn print_seen_on(cmd: Command, mut args: env::Args) -> Result<(), Error> {
    let idstr = match args.next() {
        Some(id) => id,
        None => return cmd.usage("Missing idhex parameter".to_string()),
    };
    let id = Id::try_from_hex_string(&idstr)?;
    for (url, when) in GLOBALS.storage.get_event_seen_on_relay(id)? {
        println!("{} at {}", url, when);
    }
    Ok(())
}

pub fn print_followed(_cmd: Command) -> Result<(), Error> {
    let members = GLOBALS.storage.get_people_in_list(PersonList::Followed)?;
    for (pk, public) in &members {
        if let Some(person) = GLOBALS.storage.read_person(pk)? {
            println!(
                "{} {} {}",
                if *public { "pub" } else { "prv" },
                pk.as_hex_string(),
                person.best_name()
            );
        } else {
            println!(
                "{} {}",
                if *public { "pub" } else { "prv" },
                pk.as_hex_string()
            );
        }
    }
    Ok(())
}

pub fn print_muted(_cmd: Command) -> Result<(), Error> {
    let members = GLOBALS.storage.get_people_in_list(PersonList::Muted)?;
    for (pk, public) in &members {
        println!(
            "{} {}",
            if *public { "pub" } else { "prv" },
            pk.as_hex_string()
        );
    }
    Ok(())
}

pub fn print_person_lists(_cmd: Command) -> Result<(), Error> {
    let all = GLOBALS.storage.get_all_person_list_metadata()?;
    for (list, metadata) in all.iter() {
        println!("LIST {}: {}", u8::from(*list), metadata.title);
        let members = GLOBALS.storage.get_people_in_list(*list)?;
        for (pk, public) in &members {
            if let Some(person) = GLOBALS.storage.read_person(pk)? {
                println!(
                    "{} {} {}",
                    if *public { "pub" } else { "prv" },
                    pk.as_hex_string(),
                    person.best_name()
                );
            } else {
                println!(
                    "{} {}",
                    if *public { "pub" } else { "prv" },
                    pk.as_hex_string()
                );
            }
        }
        println!();
    }
    Ok(())
}

pub fn print_person(cmd: Command, mut args: env::Args) -> Result<(), Error> {
    let pubkey = match args.next() {
        Some(s) => match PublicKey::try_from_hex_string(&s, true) {
            Ok(pk) => pk,
            Err(_) => PublicKey::try_from_bech32_string(&s, true)?,
        },
        None => return cmd.usage("Missing pubkeyHexOrBech32 parameter".to_string()),
    };

    let person = GLOBALS.storage.read_person(&pubkey)?;
    println!("{}", serde_json::to_string(&person)?);
    Ok(())
}

pub fn print_person_relays(cmd: Command, mut args: env::Args) -> Result<(), Error> {
    let pubkey = match args.next() {
        Some(hex) => PublicKey::try_from_hex_string(&hex, true)?,
        None => return cmd.usage("Missing pubkeyhex parameter".to_string()),
    };

    let person_relays = GLOBALS.storage.get_person_relays(pubkey)?;
    for record in &person_relays {
        println!("{}", serde_json::to_string(record)?);
    }
    Ok(())
}

pub fn events_of_kind(cmd: Command, mut args: env::Args) -> Result<(), Error> {
    let kind: EventKind = match args.next() {
        Some(integer) => integer.parse::<u32>()?.into(),
        None => return cmd.usage("Missing kind parameter".to_string()),
    };

    let mut filter = Filter::new();
    filter.add_event_kind(kind);
    let events = GLOBALS.storage.find_events_by_filter(&filter, |_| true)?;
    for event in events {
        println!("{}", event.id.as_hex_string());
    }

    Ok(())
}

pub fn events_of_pubkey_and_kind(cmd: Command, mut args: env::Args) -> Result<(), Error> {
    let pubkey = match args.next() {
        Some(hex) => PublicKey::try_from_hex_string(&hex, true)?,
        None => return cmd.usage("Missing pubkeyhex parameter".to_string()),
    };

    let kind: EventKind = match args.next() {
        Some(integer) => integer.parse::<u32>()?.into(),
        None => return cmd.usage("Missing kind parameter".to_string()),
    };

    let mut filter = Filter::new();
    filter.add_event_kind(kind);
    filter.add_author(&pubkey.into());
    let events = GLOBALS.storage.find_events_by_filter(&filter, |_| true)?;

    for event in events {
        println!("{}", event.id.as_hex_string());
    }

    Ok(())
}

pub fn export_encrypted_key() -> Result<(), Error> {
    let epk = match GLOBALS.storage.read_encrypted_private_key()? {
        Some(epk) => epk,
        None => return Err(ErrorKind::NoPrivateKey.into()),
    };

    println!("{}", epk);

    Ok(())
}

pub fn ungiftwrap(cmd: Command, mut args: env::Args) -> Result<(), Error> {
    let idstr = match args.next() {
        Some(id) => id,
        None => return cmd.usage("Missing idhex parameter".to_string()),
    };

    let id = Id::try_from_hex_string(&idstr)?;

    let event = match GLOBALS.storage.read_event(id)? {
        Some(event) => {
            if event.kind != EventKind::GiftWrap {
                return Err(ErrorKind::WrongEventKind.into());
            } else {
                event
            }
        }
        None => return Err(ErrorKind::EventNotFound.into()),
    };

    login()?;

    let rumor = GLOBALS.identity.unwrap_giftwrap(&event)?;

    println!("{}", serde_json::to_string(&rumor)?);

    Ok(())
}

pub fn giftwrap_ids(_cmd: Command) -> Result<(), Error> {
    let mut filter = Filter::new();
    filter.add_event_kind(EventKind::GiftWrap);

    let events = GLOBALS.storage.find_events_by_filter(&filter, |_| true)?;

    for event in events {
        println!("{}", event.id.as_hex_string());
    }

    Ok(())
}

pub fn reprocess_recent(_cmd: Command, runtime: &Runtime) -> Result<(), Error> {
    login()?;

    let job = tokio::task::spawn(async move {
        let mut ago = Unixtime::now().unwrap();
        ago.0 -= 86400;

        let mut filter = Filter::new();
        filter.kinds = EventKind::iter().collect(); // all kinds
        filter.since = Some(ago);
        let events = match GLOBALS.storage.find_events_by_filter(&filter, |_| true) {
            Ok(e) => e,
            Err(e) => {
                println!("ERROR: {}", e);
                vec![]
            }
        };

        let mut count = 0;
        for event in events.iter() {
            if let Err(e) =
                gossip_lib::process::process_new_event(event, None, None, false, true).await
            {
                println!("ERROR: {}", e);
            }
            count += 1;
            if count % 100 == 0 {
                println!("{}...", count);
            }
        }

        println!("Done.");
    });

    Ok(runtime.block_on(job)?)
}

pub fn verify(cmd: Command, mut args: env::Args) -> Result<(), Error> {
    let idstr = match args.next() {
        Some(id) => id,
        None => return cmd.usage("Missing idhex parameter".to_string()),
    };

    let id = Id::try_from_hex_string(&idstr)?;

    match GLOBALS.storage.read_event(id)? {
        Some(event) => {
            event.verify(None)?;
            println!("Valid event");
        }
        None => return Err(ErrorKind::EventNotFound.into()),
    }

    Ok(())
}

pub fn verify_json(cmd: Command, mut args: env::Args) -> Result<(), Error> {
    let json = match args.next() {
        Some(json) => json,
        None => return cmd.usage("Missing json parameter".to_string()),
    };

    let event: Event = serde_json::from_str(&json)?;
    event.verify(None)?;
    println!("Valid event");

    Ok(())
}

pub fn rebuild_indices() -> Result<(), Error> {
    println!("Login required in order to reindex DMs and GiftWraps");
    login()?;
    GLOBALS.storage.rebuild_event_indices(None)?;

    Ok(())
}

pub fn rename_person_list(cmd: Command, mut args: env::Args) -> Result<(), Error> {
    let number: u8 = match args.next() {
        Some(number) => number.parse::<u8>()?,
        None => return cmd.usage("Missing number parameter".to_string()),
    };

    let newname = match args.next() {
        Some(name) => name,
        None => return cmd.usage("Missing newname parameter".to_string()),
    };

    let list = match PersonList::from_number(number) {
        Some(list) => list,
        None => {
            println!("No list with number={}", number);
            return Ok(());
        }
    };

    GLOBALS.storage.rename_person_list(list, newname, None)?;

    Ok(())
}

pub fn login() -> Result<(), Error> {
    if !GLOBALS.identity.is_unlocked() {
        let mut password = rpassword::prompt_password("Password: ").unwrap();
        if !GLOBALS.identity.has_private_key() {
            let epk = match GLOBALS.storage.read_encrypted_private_key()? {
                Some(epk) => epk,
                None => return Err(ErrorKind::NoPrivateKey.into()),
            };
            GLOBALS.identity.set_encrypted_private_key(epk, &password)?;
        } else {
            GLOBALS.identity.unlock(&password)?;
        }
        password.zeroize();
    } else {
        println!("No private key, skipping login");
    }
    Ok(())
}

pub fn offline() -> Result<(), Error> {
    GLOBALS.storage.write_setting_offline(&true, None)?;
    Ok(())
}<|MERGE_RESOLUTION|>--- conflicted
+++ resolved
@@ -4,11 +4,7 @@
 use gossip_lib::{Error, ErrorKind};
 use gossip_lib::{PersonList, PersonListMetadata};
 use nostr_types::{
-<<<<<<< HEAD
     EncryptedPrivateKey, Event, EventAddr, EventKind, Filter, Id, NostrBech32, NostrUrl, PreEvent,
-=======
-    EncryptedPrivateKey, Event, EventAddr, EventKind, Id, NostrBech32, NostrUrl, PreEvent,
->>>>>>> c43ec9ed
     PrivateKey, PublicKey, RelayUrl, Tag, UncheckedUrl, Unixtime,
 };
 use std::collections::HashSet;
@@ -33,11 +29,7 @@
     }
 }
 
-<<<<<<< HEAD
-const COMMANDS: [Command; 33] = [
-=======
 const COMMANDS: [Command; 34] = [
->>>>>>> c43ec9ed
     Command {
         cmd: "oneshot",
         usage_params: "{depends}",
