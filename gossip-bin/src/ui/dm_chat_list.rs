use super::{GossipUi, Page};
use eframe::egui;
use egui::{Context, Label, RichText, Sense, Ui};
use gossip_lib::DmChannelData;
use gossip_lib::FeedKind;
use gossip_lib::GLOBALS;
<<<<<<< HEAD
=======
use gossip_lib::{Error, ErrorKind};
>>>>>>> e13e6aea

pub(super) fn update(app: &mut GossipUi, _ctx: &Context, _frame: &mut eframe::Frame, ui: &mut Ui) {
    let mut channels: Vec<DmChannelData> = match GLOBALS.storage.dm_channels() {
        Ok(channels) => channels,
        Err(Error {
            kind: ErrorKind::NoPrivateKey,
            ..
        }) => {
            ui.label("Private Key Not Available");
            return;
        }
        Err(_) => {
            ui.label("ERROR");
            return;
        }
    };

    ui.heading("Direct Private Message Channels");
    ui.add_space(12.0);

    app.vert_scroll_area()
        .id_source("dm_chat_list")
        .max_width(f32::INFINITY)
        .auto_shrink([false, false])
        .show(ui, |ui| {
            let color = app.theme.accent_color();
            for channeldata in channels.drain(..) {
                ui.horizontal_wrapped(|ui| {
                    let channel_name = channeldata.dm_channel.name();
                    ui.label(format!(
                        "({}/{})",
                        channeldata.unread_message_count, channeldata.message_count
                    ));

                    ui.label(
                        RichText::new(crate::date_ago::date_ago(
                            channeldata.latest_message_created_at,
                        ))
                        .italics()
                        .weak(),
                    )
                    .on_hover_ui(|ui| {
                        if let Ok(stamp) = time::OffsetDateTime::from_unix_timestamp(
                            channeldata.latest_message_created_at.0,
                        ) {
                            if let Ok(formatted) =
                                stamp.format(&time::format_description::well_known::Rfc2822)
                            {
                                ui.label(formatted);
                            }
                        }
                    });

                    if ui
                        .add(
                            Label::new(RichText::new(channel_name).color(color))
                                .sense(Sense::click()),
                        )
                        .clicked()
                    {
                        app.set_page(Page::Feed(FeedKind::DmChat(channeldata.dm_channel.clone())));
                        app.dm_draft_data.clear();
                        app.draft_needs_focus = true;
                    }
                });
                ui.add_space(20.0);
            }
        });
}<|MERGE_RESOLUTION|>--- conflicted
+++ resolved
@@ -4,10 +4,7 @@
 use gossip_lib::DmChannelData;
 use gossip_lib::FeedKind;
 use gossip_lib::GLOBALS;
-<<<<<<< HEAD
-=======
 use gossip_lib::{Error, ErrorKind};
->>>>>>> e13e6aea
 
 pub(super) fn update(app: &mut GossipUi, _ctx: &Context, _frame: &mut eframe::Frame, ui: &mut Ui) {
     let mut channels: Vec<DmChannelData> = match GLOBALS.storage.dm_channels() {
