--- conflicted
+++ resolved
@@ -18,19 +18,9 @@
 use gossip_lib::DmChannel;
 use gossip_lib::FeedKind;
 use gossip_lib::{ZapState, GLOBALS};
-<<<<<<< HEAD
-pub const AVATAR_SIZE_REPOST_F32: f32 = 27.0; // points, not pixels
-use eframe::egui::{self, Margin};
-use egui::{
-    Align, Context, Frame, Image, Label, Layout, RichText, Sense, Separator, Stroke, TextStyle, Ui,
-    Vec2,
-};
 use nostr_types::{
     Event, EventAddr, EventDelegation, EventKind, EventPointer, IdHex, NostrUrl, UncheckedUrl,
 };
-=======
-use nostr_types::{Event, EventDelegation, EventKind, EventPointer, IdHex, NostrUrl, UncheckedUrl};
->>>>>>> f884aee2
 
 pub struct NoteRenderData {
     /// Height of the post
