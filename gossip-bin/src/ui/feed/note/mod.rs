--- conflicted
+++ resolved
@@ -447,7 +447,6 @@
                                 }
                                 ui.reset_style();
                             }
-<<<<<<< HEAD
                             Some(EventReference::Addr(ea)) => {
                                 // Link to this parent only if we can get that event
                                 if let Ok(Some(e)) = GLOBALS
@@ -465,103 +464,6 @@
                                     } else {
                                         false
                                     };
-=======
-                        }
-                        None => (),
-                    }
-
-                    ui.add_space(8.0);
-
-                    if note.event.pow() > 0 {
-                        let color = app.theme.notice_marker_text_color();
-                        ui.label(
-                            RichText::new(format!("POW={}", note.event.pow()))
-                                .color(color)
-                                .text_style(TextStyle::Small),
-                        );
-                    }
-
-                    match &note.delegation {
-                        EventDelegation::InvalidDelegation(why) => {
-                            let color = app.theme.warning_marker_text_color();
-                            ui.add(Label::new(
-                                RichText::new("INVALID DELEGATION")
-                                    .color(color)
-                                    .text_style(TextStyle::Small),
-                            ))
-                            .on_hover_text(why);
-                        }
-                        EventDelegation::DelegatedBy(_) => {
-                            let color = app.theme.notice_marker_text_color();
-                            ui.label(
-                                RichText::new("DELEGATED")
-                                    .color(color)
-                                    .text_style(TextStyle::Small),
-                            );
-                        }
-                        _ => {}
-                    }
-
-                    if !note.deletions.is_empty() {
-                        let color = app.theme.warning_marker_text_color();
-                        ui.label(
-                            RichText::new("DELETED")
-                                .color(color)
-                                .text_style(TextStyle::Small),
-                        );
-                    }
-
-                    if note.repost.is_some() {
-                        let color = app.theme.notice_marker_text_color();
-                        ui.label(
-                            RichText::new("REPOSTED")
-                                .color(color)
-                                .text_style(TextStyle::Small),
-                        );
-                    }
-
-                    if let Page::Feed(FeedKind::DmChat(_)) = app.page {
-                        // don't show ENCRYPTED DM or SECURE in the dm channel itself
-                    } else {
-                        if note.event.kind.is_direct_message_related() {
-                            let color = app.theme.notice_marker_text_color();
-                            if note.secure {
-                                ui.label(
-                                    RichText::new("PRIVATE CHAT (GIFT WRAPPED)")
-                                        .color(color)
-                                        .text_style(TextStyle::Small),
-                                );
-                            } else {
-                                ui.label(
-                                    RichText::new("PRIVATE CHAT")
-                                        .color(color)
-                                        .text_style(TextStyle::Small),
-                                );
-                            }
-                        }
-                    }
-                });
-
-                let mut next_page = None;
-                ui.with_layout(Layout::right_to_left(Align::TOP), |ui| {
-                    let relays: Vec<UncheckedUrl> = note
-                        .seen_on
-                        .iter()
-                        .map(|(url, _)| url.to_unchecked_url())
-                        .take(3)
-                        .collect();
-
-                    {
-                        // scope for MoreMenu
-                        let text = egui::RichText::new("=").size(13.0);
-                        let response = widgets::Button::primary(&app.theme, text)
-                            .small(true)
-                            .show(ui);
-                        let menu = widgets::MoreMenu::simple(ui.auto_id_with(note.event.id))
-                            .with_min_size(vec2(100.0, 0.0))
-                            .with_max_size(vec2(140.0, f32::INFINITY));
-                        let mut entries: Vec<MoreMenuEntry> = Vec::new();
->>>>>>> 33bbf61a
 
                                     ui.add_space(8.0);
                                     ui.style_mut().override_text_style = Some(TextStyle::Small);
@@ -600,6 +502,27 @@
                                     .color(color)
                                     .text_style(TextStyle::Small),
                             );
+                        }
+
+                        match &note.delegation {
+                            EventDelegation::InvalidDelegation(why) => {
+                                let color = app.theme.warning_marker_text_color();
+                                ui.add(Label::new(
+                                    RichText::new("INVALID DELEGATION")
+                                        .color(color)
+                                        .text_style(TextStyle::Small),
+                                ))
+                                .on_hover_text(why);
+                            }
+                            EventDelegation::DelegatedBy(_) => {
+                                let color = app.theme.notice_marker_text_color();
+                                ui.label(
+                                    RichText::new("DELEGATED")
+                                        .color(color)
+                                        .text_style(TextStyle::Small),
+                                );
+                            }
+                            _ => {}
                         }
 
                         if !note.deletions.is_empty() {
