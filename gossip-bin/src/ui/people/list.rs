use std::sync::Arc;
use std::time::{Duration, Instant};

use super::{GossipUi, Page};
use crate::ui::widgets;
use crate::AVATAR_SIZE_F32;
use eframe::egui::{self, Galley, Label, Sense};
use egui::{Context, RichText, Ui, Vec2};
use egui_winit::egui::text::LayoutJob;
use egui_winit::egui::text_edit::TextEditOutput;
use egui_winit::egui::vec2;
use gossip_lib::comms::ToOverlordMessage;
use gossip_lib::{
    FeedKind, Freshness, People, Person, PersonList, PersonListMetadata, Private, GLOBALS,
};
use nostr_types::{Profile, PublicKey, Unixtime};

pub(in crate::ui) struct ListUi {
    // cache
    cache_last_list: Option<PersonList>,
    cache_next_refresh: Instant,
    cache_people: Vec<(Person, Private)>,
    cache_remote_hash: u64,
    cache_remote_tag: String,
    cache_local_hash: u64,
    cache_local_tag: String,

    // add contact
    add_contact_search: String,
    add_contact_searched: Option<String>,
    add_contact_search_results: Vec<(String, PublicKey)>,
    add_contact_search_selected: Option<usize>,
    add_contact_error: Option<String>,

    entering_follow_someone_on_list: bool,
    clear_list_needs_confirm: bool,
}

impl ListUi {
    pub(crate) fn new() -> Self {
        Self {
            // cache
            cache_last_list: None,
            cache_next_refresh: Instant::now(),
            cache_people: Vec::new(),
            cache_remote_hash: 1,
            cache_remote_tag: String::new(),
            cache_local_hash: 2,
            cache_local_tag: String::new(),

            // add contact
            add_contact_search: String::new(),
            add_contact_searched: None,
            add_contact_search_results: Vec::new(),
            add_contact_search_selected: None,
            add_contact_error: None,

            entering_follow_someone_on_list: false,
            clear_list_needs_confirm: false,
        }
    }
}

pub(super) fn enter_page(app: &mut GossipUi, list: PersonList) {
    refresh_list_data(app, list);
}

pub(super) fn update(
    app: &mut GossipUi,
    ctx: &Context,
    _frame: &mut eframe::Frame,
    ui: &mut Ui,
    list: PersonList,
) {
    if app.people_list.cache_next_refresh < Instant::now()
        || app.people_list.cache_last_list.is_none()
        || app.people_list.cache_last_list.unwrap() != list
    {
        refresh_list_data(app, list);
    }

    let mut metadata = GLOBALS
        .storage
        .get_person_list_metadata(list)
        .unwrap_or_default()
        .unwrap_or_default();

    // process popups first
    let mut enabled = false;
    if app.people_list.clear_list_needs_confirm {
        render_clear_list_confirm_popup(ui, app, list);
    } else if app.people_list.entering_follow_someone_on_list {
        render_add_contact_popup(ui, app, list, &metadata);
    } else if let Some(list) = app.deleting_list {
        super::list::render_delete_list_dialog(ui, app, list);
    } else if app.creating_list {
        super::list::render_create_list_dialog(ui, app);
    } else if let Some(list) = app.renaming_list {
        super::list::render_rename_list_dialog(ui, app, list);
    } else {
        // only enable rest of ui when popups are not open
        enabled = true;
    }

    let title_job = layout_list_title(ui, app, &metadata);

    // render page
    widgets::page_header_layout(ui, title_job, |ui| {
        ui.add_enabled_ui(enabled, |ui| {
            let len = metadata.len;
            render_more_list_actions(ui, app, list, &mut metadata, len, true);

            app.theme.primary_button_style(ui.style_mut());

            btn_h_space!(ui);

            if ui.button("Add contact").clicked() {
                app.people_list.entering_follow_someone_on_list = true;
            }

            btn_h_space!(ui);

            if ui.button("View the Feed").clicked() {
                app.set_page(
                    ctx,
                    Page::Feed(FeedKind::List(list, app.mainfeed_include_nonroot)),
                );
            }
        });
    });

    ui.set_enabled(enabled);

    ui.add_space(5.0);

    ui.vertical(|ui| {

        ui.label(RichText::new(&app.people_list.cache_remote_tag))
            .on_hover_text("This is the data in the latest list event fetched from relays");

        ui.add_space(5.0);

        if app.people_list.cache_local_hash == app.people_list.cache_remote_hash {
            ui.label("List is synchronized");
        } else {
            // remote <-> local buttons
            ui.horizontal(|ui|{
                if ui
                    .button("↓ Overwrite ↓")
                    .on_hover_text(
                        "This imports data from the latest event, erasing anything that is already here",
                    )
                    .clicked()
                {
                    let _ = GLOBALS
                        .to_overlord
                        .send(ToOverlordMessage::UpdatePersonList {
                            person_list: list,
                            merge: false,
                        });
                }
                if ui
                    .button("↓ Merge ↓")
                    .on_hover_text(
                        "This imports data from the latest event, merging it into what is already here",
                    )
                    .clicked()
                {
                    let _ = GLOBALS
                        .to_overlord
                        .send(ToOverlordMessage::UpdatePersonList {
                            person_list: list,
                            merge: true,
                        });
                }

                if GLOBALS.identity.is_unlocked() {
                    if ui
                        .button("↑ Publish ↑")
                        .on_hover_text("This publishes the list to your relays")
                        .clicked()
                    {
                        let _ = GLOBALS
                            .to_overlord
                            .send(ToOverlordMessage::PushPersonList(list));
                    }
                } else {
                    ui.horizontal(|ui| {
                        ui.label("You need to ");
                        if ui.link("setup your private-key").clicked() {
                            app.set_page(ctx, Page::YourKeys);
                        }
                        ui.label(" to push lists.");
                    });
                }
            });
        }

        ui.add_space(5.0);

        // local timestamp
        ui.label(RichText::new(&app.people_list.cache_local_tag))
            .on_hover_text("This is the local (and effective) list");
    });

    ui.add_space(10.0);

    app.vert_scroll_area().show(ui, |ui| {
        // not nice but needed because of 'app' borrow in closure
        let mut people = app.people_list.cache_people.clone();
        for (person, private) in people.iter_mut() {
            let row_response = widgets::list_entry::clickable_frame(
                ui,
                app,
                Some(app.theme.main_content_bgcolor()),
                |ui, app| {
                    ui.horizontal(|ui| {
                        // Avatar first
                        let avatar = if let Some(avatar) = app.try_get_avatar(ctx, &person.pubkey) {
                            avatar
                        } else {
                            app.placeholder_avatar.clone()
                        };

                        let mut response =
                            widgets::paint_avatar(ui, person, &avatar, widgets::AvatarSize::Feed);

                        ui.add_space(20.0);

                        ui.vertical(|ui| {
                            ui.add_space(5.0);
                            ui.horizontal(|ui| {
                                response |= ui.add(
                                    Label::new(RichText::new(person.best_name()).size(15.5))
                                        .selectable(false)
                                        .sense(Sense::click()),
                                );

                                ui.add_space(10.0);

                                let mut show_fetch_now = false;
                                match People::person_needs_relay_list(person.pubkey) {
                                    Freshness::NeverSought => {
                                        response |= ui.add(
                                            Label::new(
                                                RichText::new("Relay list not found")
                                                    .color(app.theme.warning_marker_text_color()),
                                            )
                                            .selectable(false)
                                            .sense(Sense::click()),
                                        );
                                        show_fetch_now = true;
                                    }
                                    Freshness::Stale => {
                                        response |= ui.add(
                                            Label::new(
                                                RichText::new("Relay list stale")
                                                    .color(app.theme.warning_marker_text_color()),
                                            )
                                            .selectable(false)
                                            .sense(Sense::click()),
                                        );
                                        show_fetch_now = true;
                                    }
                                    Freshness::Fresh => {}
                                };
                                if show_fetch_now {
                                    if ui.add(egui::Button::new("Fetch now").small()).clicked() {
                                        let _ = GLOBALS.to_overlord.send(
                                            ToOverlordMessage::SubscribeDiscover(
                                                vec![person.pubkey],
                                                None,
                                            ),
                                        );
                                    }
                                }
                            });

                            ui.add_space(3.0);
                            response |= ui.add(
                                Label::new(GossipUi::richtext_from_person_nip05(person).weak())
                                    .selectable(false)
                                    .sense(Sense::click()),
                            );
                        });

                        ui.vertical(|ui| {
                            ui.with_layout(
                                egui::Layout::right_to_left(egui::Align::Min)
                                    .with_cross_align(egui::Align::Center),
                                |ui| {
                                    widgets::MoreMenu::simple(ui, app).show(ui, |ui, is_open| {
                                        // actions
                                        if ui.button("Remove").clicked() {
                                            let _ = GLOBALS.storage.remove_person_from_list(
                                                &person.pubkey,
                                                list,
                                                None,
                                            );
                                            *is_open = false;
                                        }
                                    });

                                    ui.add_space(20.0);

                                    if list != PersonList::Followed {
                                        // private / public switch
                                        ui.add(Label::new("Private").selectable(false));
                                        if ui
<<<<<<< HEAD
                                            .add(widgets::Switch::small(&app.theme, &mut private))
=======
                                            .add(widgets::Switch::onoff(&app.theme, &mut private.0))
>>>>>>> 0aa350e9
                                            .clicked()
                                        {
                                            let _ = GLOBALS.storage.add_person_to_list(
                                                &person.pubkey,
                                                list,
                                                *private,
                                                None,
                                            );
                                            mark_refresh(app);
                                        }
                                    }
                                },
                            );
                            response
                        })
                        .inner
                    })
                    .inner
                },
            );
            if row_response
                .response
                .on_hover_cursor(egui::CursorIcon::PointingHand)
                .clicked()
                || row_response
                    .inner
                    .on_hover_cursor(egui::CursorIcon::PointingHand)
                    .clicked()
            {
                app.set_page(ctx, Page::Person(person.pubkey));
            }
        }
        ui.add_space(AVATAR_SIZE_F32 + 40.0);
    });
}

pub(in crate::ui) fn layout_list_title(
    ui: &mut Ui,
    app: &mut GossipUi,
    metadata: &PersonListMetadata,
) -> Arc<Galley> {
    let mut layout_job = LayoutJob::default();
    let style = ui.style();
    RichText::new(format!("{} ({})", metadata.title, metadata.len))
        .heading()
        .color(ui.visuals().widgets.noninteractive.fg_stroke.color)
        .append_to(
            &mut layout_job,
            style,
            egui::FontSelection::Default,
            egui::Align::LEFT,
        );
    if metadata.favorite {
        RichText::new(" ★")
            .heading()
            .size(18.0)
            .color(app.theme.accent_complementary_color())
            .append_to(
                &mut layout_job,
                style,
                egui::FontSelection::Default,
                egui::Align::LEFT,
            );
    }
    if *metadata.private {
        RichText::new(" 😎")
            .heading()
            .size(14.5)
            .color(app.theme.accent_complementary_color())
            .append_to(
                &mut layout_job,
                style,
                egui::FontSelection::Default,
                egui::Align::LEFT,
            );
    }
    ui.fonts(|fonts| fonts.layout_job(layout_job))
}

fn render_add_contact_popup(
    ui: &mut Ui,
    app: &mut GossipUi,
    list: PersonList,
    metadata: &PersonListMetadata,
) {
    const DLG_SIZE: Vec2 = vec2(400.0, 260.0);
    let ret = crate::ui::widgets::modal_popup(ui, DLG_SIZE, DLG_SIZE, true, |ui| {
        let enter_key;
        (app.people_list.add_contact_search_selected, enter_key) =
            if app.people_list.add_contact_search_results.is_empty() {
                (None, false)
            } else {
                widgets::capture_keyboard_for_search(
                    ui,
                    app.people_list.add_contact_search_results.len(),
                    app.people_list.add_contact_search_selected,
                )
            };

        ui.heading("Add contact to the list");
        ui.add_space(8.0);

        // error block
        ui.label(
            RichText::new(
                app.people_list
                    .add_contact_error
                    .as_ref()
                    .unwrap_or(&"".to_string()),
            )
            .color(app.theme.warning_marker_text_color()),
        );
        ui.add_space(8.0);

        ui.label("Search for known contacts to add");
        ui.add_space(8.0);

        let mut output = widgets::TextEdit::search(
            &app.theme,
            &app.assets,
            &mut app.people_list.add_contact_search,
        )
        .desired_width(f32::INFINITY)
        .show(ui);

        let mut selected = app.people_list.add_contact_search_selected;
        widgets::show_contact_search(
            ui,
            app,
            egui::AboveOrBelow::Below,
            &mut output,
            &mut selected,
            app.people_list.add_contact_search_results.clone(),
            enter_key,
            |_, app, _, pair| {
                app.people_list.add_contact_search = pair.0.clone();
                app.people_list.add_contact_search_results.clear();
                app.people_list.add_contact_search_selected = None;
                app.add_contact = pair.1.as_bech32_string();
            },
        );
        app.people_list.add_contact_search_selected = selected;

        recalc_add_contact_search(app, &mut output);

        ui.add_space(8.0);

        ui.label("To add a new contact to this list enter their npub, hex key, nprofile or nip-05 address");
        ui.add_space(8.0);

        ui.add(
            text_edit_multiline!(app, app.add_contact)
                .desired_width(f32::INFINITY)
                .hint_text("npub1, hex key, nprofile1, or user@domain"),
        );

        ui.with_layout(egui::Layout::bottom_up(egui::Align::LEFT), |ui| {
            ui.horizontal(|ui| {
                ui.with_layout(egui::Layout::right_to_left(egui::Align::TOP), |ui| {
                    let mut try_add = false;
                    let mut want_close = false;
                    let mut can_close = false;

                    app.theme.primary_button_style(ui.style_mut());
                    if ui.button("Add and close").clicked() {
                        try_add |= true;
                        want_close = true;
                    }

                    btn_h_space!(ui);

                    app.theme.secondary_button_style(ui.style_mut());
                    if ui.button("Add and continue").clicked() {
                        try_add |= true;
                    }

                    if try_add {
                        let mut add_failed = false;
                        if let Ok(pubkey) =
                            PublicKey::try_from_bech32_string(app.add_contact.trim(), true)
                        {
                            let _ = GLOBALS.to_overlord.send(ToOverlordMessage::FollowPubkey(
                                pubkey,
                                list,
                                metadata.private,
                            ));
                            can_close = true;
                            mark_refresh(app);
                        } else if let Ok(pubkey) =
                            PublicKey::try_from_hex_string(app.add_contact.trim(), true)
                        {
                            let _ = GLOBALS.to_overlord.send(ToOverlordMessage::FollowPubkey(
                                pubkey,
                                list,
                                metadata.private,
                            ));
                            can_close = true;
                            mark_refresh(app);
                        } else if let Ok(profile) =
                            Profile::try_from_bech32_string(app.add_contact.trim(), true)
                        {
                            let _ = GLOBALS.to_overlord.send(ToOverlordMessage::FollowNprofile(
                                profile.clone(),
                                list,
                                metadata.private,
                            ));
                            can_close = true;
                            mark_refresh(app);
                        } else if gossip_lib::nip05::parse_nip05(app.add_contact.trim()).is_ok() {
                            let _ = GLOBALS.to_overlord.send(ToOverlordMessage::FollowNip05(
                                app.add_contact.trim().to_owned(),
                                list,
                                metadata.private,
                            ));
                            can_close = true;
                            mark_refresh(app);
                        } else {
                            add_failed = true;
                            app.people_list.add_contact_error = Some("Invalid pubkey.".to_string());
                        }
                        if !add_failed {
                            app.add_contact = "".to_owned();
                            app.people_list.add_contact_search.clear();
                            app.people_list.add_contact_searched = None;
                            app.people_list.add_contact_search_selected = None;
                            app.people_list.add_contact_search_results.clear();
                        }
                        if want_close && can_close {
                            app.people_list.entering_follow_someone_on_list = false;
                            mark_refresh(app);
                        }
                    }
                });
            });
        });
    });
    if ret.inner.clicked() {
        app.people_list.entering_follow_someone_on_list = false;
        app.people_list.add_contact_search.clear();
        app.people_list.add_contact_searched = None;
        app.people_list.add_contact_search_selected = None;
        app.people_list.add_contact_search_results.clear();
    }
}

pub(super) fn render_delete_list_dialog(ui: &mut Ui, app: &mut GossipUi, list: PersonList) {
    let metadata = GLOBALS
        .storage
        .get_person_list_metadata(list)
        .unwrap_or_default()
        .unwrap_or_default();

    let ret = crate::ui::widgets::modal_popup(
        ui,
        vec2(250.0, 80.0),
        vec2(250.0, ui.available_height()),
        true,
        |ui| {
            ui.vertical(|ui| {
                ui.label("Are you sure you want to delete:");
                ui.add_space(10.0);
                ui.heading(metadata.title);
                ui.add_space(10.0);
                ui.horizontal(|ui| {
                    if ui.button("Cancel").clicked() {
                        app.deleting_list = None;
                    }
                    ui.with_layout(egui::Layout::right_to_left(egui::Align::default()), |ui| {
                        app.theme.primary_button_style(ui.style_mut());
                        app.theme.accent_button_danger_hover(ui.style_mut());
                        if ui.button("Delete").clicked() {
                            let _ = GLOBALS
                                .to_overlord
                                .send(ToOverlordMessage::DeletePersonList(list));
                            app.deleting_list = None;
                            app.set_page(ui.ctx(), Page::PeopleLists);
                        }
                    })
                });
            });
        },
    );
    if ret.inner.clicked() {
        app.deleting_list = None;
    }
}

pub(super) fn render_create_list_dialog(ui: &mut Ui, app: &mut GossipUi) {
    let ret = crate::ui::widgets::modal_popup(
        ui,
        vec2(250.0, 100.0),
        vec2(250.0, ui.available_height()),
        true,
        |ui| {
            ui.vertical(|ui| {
                ui.heading("Create a new list");
                ui.add_space(5.0);
                if let Some(err) = &app.editing_list_error {
                    ui.label(egui::RichText::new(err).color(ui.visuals().error_fg_color));
                    ui.add_space(3.0);
                }
                let response =
                    ui.add(text_edit_line!(app, app.new_list_name).hint_text("list name"));
                if app.list_name_field_needs_focus {
                    response.request_focus();
                    app.list_name_field_needs_focus = false;
                }
                ui.add_space(10.0);
                ui.horizontal(|ui| {
                    ui.add(widgets::Switch::small(
                        &app.theme,
                        &mut app.new_list_favorite,
                    ));
                    ui.label("Set as Favorite");
                });
                ui.add_space(10.0);
                ui.horizontal(|ui| {
                    ui.with_layout(egui::Layout::right_to_left(egui::Align::default()), |ui| {
                        app.theme.primary_button_style(ui.style_mut());
                        if ui.button("Create").clicked() {
                            app.new_list_name = app.new_list_name.trim().into();
                            if !app.new_list_name.is_empty() {
                                let dtag = format!("pl{}", Unixtime::now().unwrap().0);
                                let metadata = PersonListMetadata {
                                    dtag,
                                    title: app.new_list_name.to_owned(),
                                    favorite: app.new_list_favorite,
                                    ..Default::default()
                                };

                                if let Err(e) =
                                    GLOBALS.storage.allocate_person_list(&metadata, None)
                                {
                                    app.editing_list_error = Some(e.to_string());
                                    app.list_name_field_needs_focus = true;
                                } else {
                                    app.creating_list = false;
                                    app.new_list_name.clear();
                                    app.new_list_favorite = false;
                                    app.editing_list_error = None;
                                }
                            } else {
                                app.editing_list_error =
                                    Some("List name must not be empty".to_string());
                                app.list_name_field_needs_focus = true;
                            }
                        }
                    });
                });
            });
        },
    );
    if ret.inner.clicked() {
        app.creating_list = false;
        app.new_list_name.clear();
        app.new_list_favorite = false;
        app.editing_list_error = None;
    }
}

pub(super) fn render_rename_list_dialog(ui: &mut Ui, app: &mut GossipUi, list: PersonList) {
    let metadata = GLOBALS
        .storage
        .get_person_list_metadata(list)
        .unwrap_or_default()
        .unwrap_or_default();

    let ret = crate::ui::widgets::modal_popup(
        ui,
        vec2(250.0, 80.0),
        vec2(250.0, ui.available_height()),
        true,
        |ui| {
            ui.vertical(|ui| {
                ui.heading(&metadata.title);
                ui.add_space(5.0);
                if let Some(err) = &app.editing_list_error {
                    ui.label(egui::RichText::new(err).color(ui.visuals().error_fg_color));
                    ui.add_space(3.0);
                }
                ui.add_space(3.0);
                ui.label("Enter new name:");
                ui.add_space(5.0);
                ui.add(
                    text_edit_line!(app, app.new_list_name)
                        .hint_text(metadata.title)
                        .desired_width(f32::INFINITY),
                );
                ui.add_space(10.0);
                ui.horizontal(|ui| {
                    ui.with_layout(egui::Layout::right_to_left(egui::Align::default()), |ui| {
                        app.theme.primary_button_style(ui.style_mut());
                        if ui.button("Rename").clicked() {
                            app.new_list_name = app.new_list_name.trim().into();
                            if !app.new_list_name.is_empty() {
                                if let Err(e) = GLOBALS.storage.rename_person_list(
                                    list,
                                    app.new_list_name.clone(),
                                    None,
                                ) {
                                    app.editing_list_error = Some(e.to_string());
                                    app.list_name_field_needs_focus = true;
                                } else {
                                    app.renaming_list = None;
                                    app.new_list_name = "".to_owned();
                                    app.editing_list_error = None;
                                }
                            } else {
                                app.editing_list_error =
                                    Some("List name must not be empty".to_string());
                                app.list_name_field_needs_focus = true;
                            }
                        }
                    });
                });
            });
        },
    );
    if ret.inner.clicked() {
        app.renaming_list = None;
        app.new_list_name = "".to_owned();
        app.editing_list_error = None;
    }
}

pub(super) fn render_more_list_actions(
    ui: &mut Ui,
    app: &mut GossipUi,
    list: PersonList,
    metadata: &mut PersonListMetadata,
    count: usize,
    on_list: bool,
) {
    // do not show for "Following" and "Muted"
    if !on_list && !matches!(list, PersonList::Custom(_)) {
        return;
    }

    if on_list {
        app.theme.primary_button_style(ui.style_mut());
    }
    let menu = widgets::MoreMenu::simple(ui, app)
        .with_min_size(vec2(100.0, 0.0))
        .with_max_size(vec2(160.0, f32::INFINITY));

    menu.show(ui, |ui, is_open| {
        ui.with_layout(egui::Layout::top_down_justified(egui::Align::LEFT), |ui| {
            if on_list {
                app.theme.primary_button_style(ui.style_mut());
                ui.spacing_mut().item_spacing.y = 15.0;
            }
            if matches!(list, PersonList::Custom(_)) {
                if ui.button("Rename").clicked() {
                    app.deleting_list = None;
                    app.renaming_list = Some(list);
                    *is_open = false;
                }
                if metadata.favorite {
                    if ui.button("Unset as Favorite").clicked() {
                        metadata.favorite = false;
                        let _ = GLOBALS
                            .storage
                            .set_person_list_metadata(list, metadata, None);
                        *is_open = false;
                    }
                } else {
                    if ui.button("Set as Favorite").clicked() {
                        metadata.favorite = true;
                        let _ = GLOBALS
                            .storage
                            .set_person_list_metadata(list, metadata, None);
                        *is_open = false;
                    }
                }
                if on_list {
                    if *metadata.private {
                        if ui.button("Make Public").clicked() {
                            metadata.private = Private(false);
                            let _ = GLOBALS
                                .storage
                                .set_person_list_metadata(list, metadata, None);
                            *is_open = false;
                        }
                    } else {
                        if ui.button("Make Private").clicked() {
                            metadata.private = Private(true);
                            let _ = GLOBALS
                                .storage
                                .set_person_list_metadata(list, metadata, None);
                            let _ = GLOBALS
                                .storage
                                .set_all_people_in_list_to_private(list, None);
                            *is_open = false;
                        }
                    }
                    if ui
                        .add_enabled(count > 0, egui::Button::new("Clear All"))
                        .clicked()
                    {
                        app.people_list.clear_list_needs_confirm = true;
                        *is_open = false;
                    }
                    if ui.button("Delete").clicked() {
                        app.renaming_list = None;
                        app.deleting_list = Some(list);
                        *is_open = false;
                    }
                }
            }
        });
    });
}

fn recalc_add_contact_search(app: &mut GossipUi, output: &mut TextEditOutput) {
    // only recalc if search text changed
    if app.people_list.add_contact_search.len() > 2 && output.cursor_range.is_some() {
        if Some(&app.people_list.add_contact_search)
            != app.people_list.add_contact_searched.as_ref()
        {
            let mut pairs = GLOBALS
                .people
                .search_people_to_tag(app.people_list.add_contact_search.as_str())
                .unwrap_or_default();
            // followed contacts first
            pairs.sort_by(|(_, ak), (_, bk)| {
                let af = GLOBALS
                    .storage
                    .is_person_in_list(ak, gossip_lib::PersonList::Followed)
                    .unwrap_or(false);
                let bf = GLOBALS
                    .storage
                    .is_person_in_list(bk, gossip_lib::PersonList::Followed)
                    .unwrap_or(false);
                bf.cmp(&af).then(std::cmp::Ordering::Greater)
            });
            app.people_list.add_contact_searched = Some(app.people_list.add_contact_search.clone());
            app.people_list.add_contact_search_results = pairs.to_owned();
        }
    } else {
        app.people_list.add_contact_searched = None;
        app.people_list.add_contact_search_results.clear();
    }
}

fn render_clear_list_confirm_popup(ui: &mut Ui, app: &mut GossipUi, list: PersonList) {
    const DLG_SIZE: Vec2 = vec2(250.0, 40.0);
    let popup = widgets::modal_popup(ui, DLG_SIZE, DLG_SIZE, true, |ui| {
        ui.vertical(|ui| {
            ui.label("Are you sure you want to clear this list?");
            ui.add_space(10.0);
            ui.with_layout(egui::Layout::bottom_up(egui::Align::LEFT), |ui| {
                ui.horizontal(|ui| {
                    app.theme.secondary_button_style(ui.style_mut());
                    if ui.button("Cancel").clicked() {
                        app.people_list.clear_list_needs_confirm = false;
                    }
                    ui.with_layout(egui::Layout::right_to_left(egui::Align::default()), |ui| {
                        app.theme.primary_button_style(ui.style_mut());
                        if ui.button("YES, CLEAR ALL").clicked() {
                            let _ = GLOBALS
                                .to_overlord
                                .send(ToOverlordMessage::ClearPersonList(list));
                            app.people_list.clear_list_needs_confirm = false;
                            mark_refresh(app);
                        }
                    });
                });
            });
        });
    });

    if popup.inner.clicked() {
        app.people_list.clear_list_needs_confirm = false;
    }
}

fn mark_refresh(app: &mut GossipUi) {
    app.people_list.cache_next_refresh = Instant::now();
}

fn refresh_list_data(app: &mut GossipUi, list: PersonList) {
    // prepare data
    app.people_list.cache_people = {
        let members = GLOBALS.storage.get_people_in_list(list).unwrap_or_default();

        let mut people: Vec<(Person, Private)> = Vec::new();

        for (pk, private) in &members {
            if let Ok(Some(person)) = GLOBALS.storage.read_person(pk) {
                people.push((person, *private));
            } else {
                let person = Person::new(*pk);
                let _ = GLOBALS.storage.write_person(&person, None);
                people.push((person, *private));
            }

            // They are a person of interest (to as to fetch metadata if out of date)
            GLOBALS.people.person_of_interest(*pk);
        }
        people.sort_by(|a, b| a.0.cmp(&b.0));
        people
    };

    let metadata = GLOBALS
        .storage
        .get_person_list_metadata(list)
        .unwrap_or_default()
        .unwrap_or_default();

    let mut asof = "time unknown".to_owned();
    if let Ok(stamp) = time::OffsetDateTime::from_unix_timestamp(metadata.event_created_at.0) {
        if let Ok(formatted) = stamp.format(time::macros::format_description!(
            "[year]-[month repr:short]-[day] ([weekday repr:short]) [hour]:[minute]"
        )) {
            asof = formatted;
        }
    }

    app.people_list.cache_remote_hash = gossip_lib::hash_person_list_event(list).unwrap_or(1);

    app.people_list.cache_remote_tag = if metadata.event_created_at.0 == 0 {
        "REMOTE: not found on Active Relays".to_owned()
    } else if let Some(private_len) = metadata.event_private_len {
        format!(
            "REMOTE: date={} (public={} private={})",
            asof, metadata.event_public_len, private_len
        )
    } else {
        format!(
            "REMOTE: date={} (public={})",
            asof, metadata.event_public_len
        )
    };

    let mut ledit = "time unknown".to_owned();
    if metadata.last_edit_time.0 > 0 {
        if let Ok(stamp) = time::OffsetDateTime::from_unix_timestamp(metadata.last_edit_time.0) {
            if let Ok(formatted) = stamp.format(time::macros::format_description!(
                "[year]-[month repr:short]-[day] ([weekday repr:short]) [hour]:[minute]"
            )) {
                ledit = formatted;
            }
        }
    }

    let mut prvlen = app
        .people_list
        .cache_people
        .iter()
        .filter(|(_, private)| **private)
        .count();
    if list == PersonList::Followed {
        prvlen = 0;
    }
    let publen = app.people_list.cache_people.len() - prvlen;

    app.people_list.cache_local_hash = GLOBALS.storage.hash_person_list(list).unwrap_or(2);

    if list == PersonList::Followed {
        app.people_list.cache_local_tag = format!("LOCAL: date={} (public={})", ledit, publen);
    } else {
        app.people_list.cache_local_tag = format!(
            "LOCAL: date={} (public={}, private={})",
            ledit, publen, prvlen
        );
    }

    app.people_list.cache_next_refresh = Instant::now() + Duration::new(1, 0);
    app.people_list.cache_last_list = Some(list);
}<|MERGE_RESOLUTION|>--- conflicted
+++ resolved
@@ -307,11 +307,7 @@
                                         // private / public switch
                                         ui.add(Label::new("Private").selectable(false));
                                         if ui
-<<<<<<< HEAD
-                                            .add(widgets::Switch::small(&app.theme, &mut private))
-=======
-                                            .add(widgets::Switch::onoff(&app.theme, &mut private.0))
->>>>>>> 0aa350e9
+                                            .add(widgets::Switch::small(&app.theme, &mut private.0))
                                             .clicked()
                                         {
                                             let _ = GLOBALS.storage.add_person_to_list(
