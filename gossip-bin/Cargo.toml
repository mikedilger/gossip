[package]
name = "gossip"
version = "0.10.0-unstable"
description = "A social media client for nostr"
authors = ["Mike Dilger <mike@mikedilger.com>", "fiatjaf <fiatjaf@gmail.com>", "Nate Levin <natelevincycling@gmail.com>", "Nethanja Focking <nethanja@nethanja.de>", "Daniele Tonon <tonon@vitamino.it>", "jeremyd (@jeremyd)"]
license = "MIT"
repository = "https://github.com/mikedilger/gossip"
homepage = "https://github.com/mikedilger/gossip"
default-run = "gossip"
edition = "2021"

[features]
default = [ "rustls-tls-native" ]
lang-cjk = [ "gossip-lib/lang-cjk" ]
video-ffmpeg = [ "egui-video", "sdl2" ]
native-tls = [ "gossip-lib/native-tls" ]
rustls-tls = [ "gossip-lib/rustls-tls" ]
rustls-tls-native = [ "gossip-lib/rustls-tls-native" ]

[dependencies]
bech32 = "0.9"
<<<<<<< HEAD
eframe = { git = "https://github.com/mikedilger/egui", rev = "e97562978be909ca7716f5b2c305a794e90e6e66", features = [ "persistence", "wayland" ] }
egui-winit = { git = "https://github.com/mikedilger/egui", rev = "e97562978be909ca7716f5b2c305a794e90e6e66", features = [ "default" ] }
egui-video = { git = "https://github.com/mikedilger/egui-video", rev = "ec3ec5e8e7151fa9ecad149bd2fe0864acb28317",  features = [ "from_bytes" ], optional = true }
=======
eframe = { git = "https://github.com/bu5hm4nn/egui", rev = "f954e98816d4fb760de31eeec4afcd15ae39a687", features = [ "persistence", "wayland" ] }
egui-winit = { git = "https://github.com/bu5hm4nn/egui", rev = "f954e98816d4fb760de31eeec4afcd15ae39a687", features = [ "default" ] }
#egui = { git = "https://github.com/bu5hm4nn/egui", rev = "f954e98816d4fb760de31eeec4afcd15ae39a687", features = [ "deadlock_detection" ] }
egui-video = { git = "https://github.com/bu5hm4nn/egui-video", rev = "b21cf4ec061de8282d8f58cd4c083a078882ddf2",  features = [ "from_bytes" ], optional = true }
>>>>>>> 79ab68aa
gossip-relay-picker = { git = "https://github.com/mikedilger/gossip-relay-picker", rev = "672a6a27ab688170a154aba1feb16d6c331b99ed" }
gossip-lib = { path = "../gossip-lib" }
humansize = "2.1"
image = { version = "0.24.6", features = [ "png", "jpeg" ] }
lazy_static = "1.4"
memoize = "0.4"
nostr-types = { git = "https://github.com/mikedilger/nostr-types", rev = "ef0d427a09e06103950ec4b5eebbe2c243b08cfd", features = [ "speedy" ] }
paste = "1.0"
qrcode = { git = "https://github.com/mikedilger/qrcode-rust", rev = "519b77b3efa3f84961169b47d3de08c5ddd86548" }
resvg = "0.35.0"
rpassword = "7.2"
sdl2 = { git = "https://github.com/Rust-SDL2/rust-sdl2", rev = "f2f1e29a416bcc22f2faf411866db2c8d9536308", features = ["bundled"], optional = true }
serde = { version = "1.0", features = ["derive"] }
serde_json = "1.0"
time = { version = "0.3", features = [ "formatting", "macros" ] }
tiny-skia = "0.10.0"
tokio = { version = "1", features = ["full"] }
tracing = "0.1"
tracing-subscriber = { version = "0.3", features = [ "std", "env-filter" ] }
url = "2.4"
usvg = "0.35.0"
zeroize = "1.6"

[package.metadata.deb]
section = "web"
assets = [
    ["target/release/gossip", "/usr/bin/", "755"],
    ["../packaging/debian/gossip.desktop", "/usr/share/applications/gossip.desktop", "644"],
]
features = [ "lang-cjk" ]

[package.metadata.appimage]
auto_link = true<|MERGE_RESOLUTION|>--- conflicted
+++ resolved
@@ -19,16 +19,9 @@
 
 [dependencies]
 bech32 = "0.9"
-<<<<<<< HEAD
-eframe = { git = "https://github.com/mikedilger/egui", rev = "e97562978be909ca7716f5b2c305a794e90e6e66", features = [ "persistence", "wayland" ] }
-egui-winit = { git = "https://github.com/mikedilger/egui", rev = "e97562978be909ca7716f5b2c305a794e90e6e66", features = [ "default" ] }
-egui-video = { git = "https://github.com/mikedilger/egui-video", rev = "ec3ec5e8e7151fa9ecad149bd2fe0864acb28317",  features = [ "from_bytes" ], optional = true }
-=======
-eframe = { git = "https://github.com/bu5hm4nn/egui", rev = "f954e98816d4fb760de31eeec4afcd15ae39a687", features = [ "persistence", "wayland" ] }
-egui-winit = { git = "https://github.com/bu5hm4nn/egui", rev = "f954e98816d4fb760de31eeec4afcd15ae39a687", features = [ "default" ] }
-#egui = { git = "https://github.com/bu5hm4nn/egui", rev = "f954e98816d4fb760de31eeec4afcd15ae39a687", features = [ "deadlock_detection" ] }
+eframe = { git = "https://github.com/bu5hm4nn/egui", rev = "dc6cbb0a53bbfbb00cc184b4a69533111f0b4247", features = [ "persistence", "wayland" ] }
+egui-winit = { git = "https://github.com/bu5hm4nn/egui", rev = "dc6cbb0a53bbfbb00cc184b4a69533111f0b4247", features = [ "default" ] }
 egui-video = { git = "https://github.com/bu5hm4nn/egui-video", rev = "b21cf4ec061de8282d8f58cd4c083a078882ddf2",  features = [ "from_bytes" ], optional = true }
->>>>>>> 79ab68aa
 gossip-relay-picker = { git = "https://github.com/mikedilger/gossip-relay-picker", rev = "672a6a27ab688170a154aba1feb16d6c331b99ed" }
 gossip-lib = { path = "../gossip-lib" }
 humansize = "2.1"
