--- conflicted
+++ resolved
@@ -19,18 +19,11 @@
 
 [dependencies]
 bech32 = "0.9"
-<<<<<<< HEAD
 eframe = { git = "https://github.com/bu5hm4nn/egui", rev = "f954e98816d4fb760de31eeec4afcd15ae39a687", features = [ "persistence", "wayland" ] }
 egui-winit = { git = "https://github.com/bu5hm4nn/egui", rev = "f954e98816d4fb760de31eeec4afcd15ae39a687", features = [ "default" ] }
 #egui = { git = "https://github.com/bu5hm4nn/egui", rev = "f954e98816d4fb760de31eeec4afcd15ae39a687", features = [ "deadlock_detection" ] }
 egui-video = { git = "https://github.com/bu5hm4nn/egui-video", rev = "baad84b9bb897004a243166758d149d3387d4811",  features = [ "from_bytes" ], optional = true }
-gossip-relay-picker = { git = "https://github.com/mikedilger/gossip-relay-picker", rev = "1d13cacb0d7b32d72d0c8c27414461d5389ca2ec" }
-=======
-eframe = { git = "https://github.com/mikedilger/egui", rev = "50393e4f34ac6246b8c2424e42fbe5b95e4b4452", features = [ "persistence", "wayland" ] }
-egui-winit = { git = "https://github.com/mikedilger/egui", rev = "50393e4f34ac6246b8c2424e42fbe5b95e4b4452", features = [ "default" ] }
-egui-video = { git = "https://github.com/mikedilger/egui-video", rev = "ec3ec5e8e7151fa9ecad149bd2fe0864acb28317",  features = [ "from_bytes" ], optional = true }
 gossip-relay-picker = { git = "https://github.com/mikedilger/gossip-relay-picker", rev = "672a6a27ab688170a154aba1feb16d6c331b99ed" }
->>>>>>> d9f041a1
 gossip-lib = { path = "../gossip-lib" }
 humansize = "2.1"
 image = { version = "0.24.6", features = [ "png", "jpeg" ] }
