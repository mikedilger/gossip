[package]
name = "gossip"
version = "0.11.0-unstable"
description = "A social media client for nostr"
authors = ["Mike Dilger <mike@mikedilger.com>", "fiatjaf <fiatjaf@gmail.com>", "Nate Levin <natelevincycling@gmail.com>", "Nethanja Focking <nethanja@nethanja.de>", "Daniele Tonon <tonon@vitamino.it>", "jeremyd (@jeremyd)"]
license = "MIT"
repository = "https://github.com/mikedilger/gossip"
homepage = "https://github.com/mikedilger/gossip"
default-run = "gossip"
edition = "2021"

[features]
default = [ "rustls-tls-native" ]
lang-cjk = [ "gossip-lib/lang-cjk" ]
video-ffmpeg = [ "egui-video", "sdl2" ]
native-tls = [ "gossip-lib/native-tls" ]
rustls-tls = [ "gossip-lib/rustls-tls" ]
rustls-tls-native = [ "gossip-lib/rustls-tls-native" ]
appimage = [ "gossip-lib/appimage" ]

[dependencies]
<<<<<<< HEAD
bech32 = "0.9"
eframe = { git = "https://github.com/bu5hm4nn/egui", rev = "63dde4c9b311da0cae0cb9f9465bf7273227be6c", features = [ "persistence", "wayland", "wgpu" ] }
=======
bech32 = "0.11"
eframe = { git = "https://github.com/bu5hm4nn/egui", rev = "63dde4c9b311da0cae0cb9f9465bf7273227be6c", features = [ "persistence", "wayland" ] }
>>>>>>> f37e7311
egui-winit = { git = "https://github.com/bu5hm4nn/egui", rev = "63dde4c9b311da0cae0cb9f9465bf7273227be6c", features = [ "default" ] }
egui_extras = { git = "https://github.com/bu5hm4nn/egui", rev = "63dde4c9b311da0cae0cb9f9465bf7273227be6c", features = [ "syntect" ] }
#egui = { git = "https://github.com/bu5hm4nn/egui", rev = "63dde4c9b311da0cae0cb9f9465bf7273227be6c", features = [ "deadlock_detection" ] }
egui-video = { git = "https://github.com/mikedilger/egui-video", rev = "813192e17f5c0eed9bed6e78f40697ac0ff77639",  features = [ "from_bytes" ], optional = true }
gossip-relay-picker = { git = "https://github.com/mikedilger/gossip-relay-picker", rev = "c5b0f1061aefd9edab246a2b808d950ce9554382" }
gossip-lib = { path = "../gossip-lib" }
humansize = "2.1"
image = { version = "0.24.6", features = [ "png", "jpeg" ] }
lazy_static = "1.4"
memoize = "0.4"
nostr-types = { git = "https://github.com/mikedilger/nostr-types", rev = "ea42e2f34bf2a017ccea0e9ec6c3e59fb2e3ceba", features = [ "speedy" ] }
paste = "1.0"
qrcode = { git = "https://github.com/mikedilger/qrcode-rust", rev = "519b77b3efa3f84961169b47d3de08c5ddd86548" }
resvg = "0.35.0"
rpassword = "7.2"
sdl2 = { git = "https://github.com/Rust-SDL2/rust-sdl2", rev = "f2f1e29a416bcc22f2faf411866db2c8d9536308", features = ["bundled"], optional = true }
serde = { version = "1.0", features = ["derive"] }
serde_json = "1.0"
time = { version = "0.3", features = [ "formatting", "macros" ] }
tiny-skia = "0.10.0"
tokio = { version = "1", features = ["full"] }
tracing = "0.1"
tracing-subscriber = { version = "0.3", features = [ "std", "env-filter" ] }
url = "2.5"
usvg = "0.35.0"
zeroize = "1.7"
chrono = ">=0.4.37"

[package.metadata.deb]
section = "web"
assets = [
    ["target/release/gossip", "/usr/bin/", "755"],
    ["../packaging/debian/gossip.desktop", "/usr/share/applications/gossip.desktop", "644"],
]
features = [ "lang-cjk" ]

[package.metadata.appimage]
auto_link = true<|MERGE_RESOLUTION|>--- conflicted
+++ resolved
@@ -19,13 +19,8 @@
 appimage = [ "gossip-lib/appimage" ]
 
 [dependencies]
-<<<<<<< HEAD
-bech32 = "0.9"
+bech32 = "0.11"
 eframe = { git = "https://github.com/bu5hm4nn/egui", rev = "63dde4c9b311da0cae0cb9f9465bf7273227be6c", features = [ "persistence", "wayland", "wgpu" ] }
-=======
-bech32 = "0.11"
-eframe = { git = "https://github.com/bu5hm4nn/egui", rev = "63dde4c9b311da0cae0cb9f9465bf7273227be6c", features = [ "persistence", "wayland" ] }
->>>>>>> f37e7311
 egui-winit = { git = "https://github.com/bu5hm4nn/egui", rev = "63dde4c9b311da0cae0cb9f9465bf7273227be6c", features = [ "default" ] }
 egui_extras = { git = "https://github.com/bu5hm4nn/egui", rev = "63dde4c9b311da0cae0cb9f9465bf7273227be6c", features = [ "syntect" ] }
 #egui = { git = "https://github.com/bu5hm4nn/egui", rev = "63dde4c9b311da0cae0cb9f9465bf7273227be6c", features = [ "deadlock_detection" ] }
